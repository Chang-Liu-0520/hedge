--- conflicted
+++ resolved
@@ -148,12 +148,6 @@
 
   // generic operations -------------------------------------------------------
   template <class ERanges, class Scalar>
-<<<<<<< HEAD
-  inline
-  void perform_elwise_scale(const ERanges &ers, 
-      numpy_vector<double> const &scale_factors, 
-      numpy_vector<Scalar> const &operand,
-=======
   inline
   void perform_elwise_scale(const ERanges &ers, 
       numpy_vector<double> const &scale_factors, 
@@ -212,7 +206,6 @@
       const DestERanges &dest_ers,
       const matrix<Scalar> &mat,
       const numpy_vector<Scalar> &operand,
->>>>>>> 236814b6
       numpy_vector<Scalar> result)
   {
     if (src_ers.size() != dest_ers.size())
@@ -225,18 +218,12 @@
     unsigned i = 0;
     BOOST_FOREACH(const element_range src_er, src_ers)
     {
-<<<<<<< HEAD
-      noalias(subrange(result, er.first, er.second)) += 
-        Scalar(scale_factors[i++]) * 
-        subrange(operand, er.first, er.second);
-=======
       const element_range dest_er = dest_ers[i];
 
       noalias(subrange(result, dest_er.first, dest_er.first+h)) +=
         prod(mat, subrange(operand, src_er.first, src_er.first+w));
 
       ++i;
->>>>>>> 236814b6
     }
   }
 
@@ -268,11 +255,7 @@
         Scalar(scale_factors[i++]) * subrange(operand, r.first, r.second);
     }
 
-<<<<<<< HEAD
-    perform_elwise_operator(src_ers, dest_ers, matrix, new_operand, result);
-=======
     perform_elwise_operator_using_blas(src_ers, dest_ers, matrix, new_operand, result);
->>>>>>> 236814b6
   }
 
 
