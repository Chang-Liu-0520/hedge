"""Interface with Nvidia CUDA."""

from __future__ import division

__copyright__ = "Copyright (C) 2008 Andreas Kloeckner"

__license__ = """
This program is free software: you can redistribute it and/or modify
it under the terms of the GNU General Public License as published by
the Free Software Foundation, either version 3 of the License, or
(at your option) any later version.

This program is distributed in the hope that it will be useful,
but WITHOUT ANY WARRANTY; without even the implied warranty of
MERCHANTABILITY or FITNESS FOR A PARTICULAR PURPOSE.  See the
GNU General Public License for more details.

You should have received a copy of the GNU General Public License
along with this program.  If not, see U{http://www.gnu.org/licenses/}.
"""



import numpy
import numpy.linalg as la
from pytools import memoize_method, memoize, Record
import hedge.optemplate
from hedge.compiler import OperatorCompilerBase, \
        Instruction, FluxBatchAssign
import pycuda.driver as cuda
import pycuda.gpuarray as gpuarray
import pymbolic.mapper.stringifier




# debug stuff -----------------------------------------------------------------
def get_vec_structure(vec, point_size, segment_size, block_size,
        other_char=lambda snippet: "."):
    """Prints a structured view of a vector--one character per `point_size` floats,
    `segment_size` characters partitioned off by spaces, `block_size` segments
    per line.

    The caracter printed is either an 'N' if any NaNs are encountered, a zero
    if the entire snippet is zero, or otherwise whatever `other_char` returns,
    defaulting to a period.
    """

    result = ""
    for block in range(len(vec) // block_size):
        struc = ""
        for segment in range(block_size//segment_size):
            for point in range(segment_size//point_size):
                offset = block*block_size + segment*segment_size + point*point_size
                snippet = vec[offset:offset+point_size]

                if numpy.isnan(snippet).any():
                    struc += "N"
                elif (snippet == 0).any():
                    struc += "0"
                else:
                    struc += other_char(snippet)

            struc += " "
        result += struc + "\n"
    return result




def print_error_structure(discr, computed, reference, diff,
        eventful_only=False, detail=True):
    norm_ref = la.norm(reference)
    struc_lines = []

    if norm_ref == 0:
        norm_ref = 1

    from hedge.tools import relative_error
    numpy.set_printoptions(precision=2, linewidth=130, suppress=True)
    for block in discr.blocks:
        add_lines = []
        struc_line  = "%7d " % (block.number * discr.flux_plan.dofs_per_block())
        i_el = 0
        eventful = False
        for mb in block.microblocks:
            for el in mb:
                s = discr.find_el_range(el.id)
                relerr = relative_error(la.norm(diff[s]), norm_ref)
                if relerr > 1e-4:
                    eventful = True
                    struc_line += "*"
                    if detail:
                        print "block %d, el %d, global el #%d, rel.l2err=%g" % (
                                block.number, i_el, el.id, relerr)
                        print computed[s]
                        print reference[s]
                        print diff[s]
                        print diff[s]/norm_ref
                        print la.norm(diff[s]), norm_ref
                        raw_input()
                elif numpy.isnan(diff[s]).any():
                    eventful = True
                    struc_line += "N"
                    add_lines.append(str(diff[s]))
                    
                    if detail:
                        print "block %d, el %d, global el #%d, rel.l2err=%g" % (
                                block.number, i_el, el.id, relerr)
                        print computed[s]
                        print reference[s]
                        print diff[s]
                        raw_input()
                else:
                    if numpy.max(numpy.abs(reference[s])) == 0:
                        struc_line += "0"
                    else:
                        if False:
                            print "block %d, el %d, global el #%d, rel.l2err=%g" % (
                                    block.number, i_el, el.id, relerr)
                            print computed[s]
                            print reference[s]
                            print diff[s]
                            raw_input()
                        struc_line += "."
                i_el += 1
            struc_line += " "
        if (not eventful_only) or eventful:
            struc_lines.append(struc_line)
            if detail:
                struc_lines.extend(add_lines)
    print
    print "\n".join(struc_lines)




# exec mapper -----------------------------------------------------------------
class ExecutionMapper(hedge.optemplate.Evaluator,
        hedge.optemplate.BoundOpMapperMixin, 
        hedge.optemplate.LocalOpReducerMixin):

    def __init__(self, context, executor):
        hedge.optemplate.Evaluator.__init__(self, context)
        self.ex = executor

    def exec_discard(self, insn):
        del self.context[insn.name]

    def exec_assign(self, insn):
        self.context[insn.name] = self(insn.expr)

    def exec_vector_expr_assign(self, insn):
        def add_timer(n, vec_expr, t_func):
            discr.vector_math_timer.add_timer_callable(t_func)
            discr.vector_math_flop_counter.add(n*vec_expr.flop_count)
            discr.gmem_bytes_vector_math.add(
                    discr.given.float_size() * n *
                    (1+len(vec_expr.vector_exprs)))

        self.context[insn.name] = insn.compiled(self, add_timer)

    def execute_diff_batch_assign(self, insn):
        field = self.rec(insn.field)

        discr = self.ex.discr
        if discr.instrumented:
            discr.diff_counter.add(discr.dimensions)
            discr.diff_flop_counter.add(self.ex.diff_flops)

        xyz_diff = self.ex.diff_kernel(insn.op_class, field)

        for name, op in zip(insn.names, insn.operators):
            self.context[name] = xyz_diff[op.xyz_axis]
        
        if set(["cuda_diff", "cuda_compare"]) <= discr.debug:
            field = self.rec(insn.field)
            f = discr.volume_from_gpu(field)
            assert not numpy.isnan(f).any(), "Initial field contained NaNs."
            cpu_xyz_diff = [discr.volume_from_gpu(xd) for xd in xyz_diff]
            dx = cpu_xyz_diff[0]

            test_discr = discr.test_discr
            real_dx = test_discr.nabla[0].apply(f.astype(numpy.float64))
            
            diff = dx - real_dx

            for i, xd in enumerate(cpu_xyz_diff):
                if numpy.isnan(xd).any():
                    self.print_error_structure(xd, xd, xd-xd,
                            eventful_only=False, detail=False)
                    assert False, "Resulting field %d contained NaNs." % i
            
            from hedge.tools import relative_error
            rel_err_norm = relative_error(la.norm(diff), la.norm(real_dx))
            print "diff", rel_err_norm
            if not (rel_err_norm < 5e-5):
                self.print_error_structure(dx, real_dx, diff,
                        eventful_only=False, detail=False)

            assert rel_err_norm < 5e-5

    def exec_flux_batch_assign(self, insn):
        discr = self.ex.discr

        # gather phase --------------------------------------------------------
        all_fofs = insn.kernel(self.rec, discr.fluxlocal_plan)
        for name, wdflux, fluxes_on_faces in zip(insn.names, insn.fluxes, all_fofs):
            self.context[name] = self.ex.fluxlocal_kernel(
                fluxes_on_faces, wdflux.is_lift)

        if discr.instrumented:
            given = discr.given

            flux_count = len(insn.fluxes)
            dep_count = len(insn.kernel.all_deps)

            discr.gather_counter.add(
                    flux_count*dep_count)
            discr.gather_flop_counter.add(
                    flux_count
                    * given.dofs_per_face()
                    * given.faces_per_el()
                    * len(discr.mesh.elements)
                    * (1 # facejac-mul
                        + 2 * # int+ext
                        3*dep_count # const-mul, normal-mul, add
                        )
                    )

            discr.lift_counter.add(flux_count)
            discr.lift_flop_counter.add(flux_count*self.ex.lift_flops)

        # debug ---------------------------------------------------------------
        if discr.debug & set(["cuda_lift", "cuda_flux"]):
            fplan = discr.flux_plan

            for fluxes_on_faces in all_fofs:
                useful_size = (len(discr.blocks)
                        * given.aligned_face_dofs_per_microblock()
                        * fplan.microblocks_per_block())
                fof = fluxes_on_faces.get()

                fof = fof[:useful_size]

                have_used_nans = False
                for i_b, block in enumerate(discr.blocks):
                    offset = i_b*(given.aligned_face_dofs_per_microblock()
                            *fplan.microblocks_per_block())
                    size = (len(block.el_number_map)
                            *given.dofs_per_face()
                            *given.faces_per_el())
                    if numpy.isnan(la.norm(fof[offset:offset+size])).any():
                        have_used_nans = True

                if have_used_nans:
                    struc = ( given.dofs_per_face(),
                            given.dofs_per_face()*given.faces_per_el(),
                            given.aligned_face_dofs_per_microblock(),
                            )

                    print self.get_vec_structure(fof, *struc)
                    raise RuntimeError("Detected used NaNs in flux gather output.")

                assert not have_used_nans

        if "cuda_lift" in discr.debug:
            cuda.Context.synchronize()
            print "NANCHECK"
            
            for name in insn.names:
                flux = self.context[name]
                copied_flux = discr.volume_from_gpu(flux)
                contains_nans = numpy.isnan(copied_flux).any()
                if contains_nans:
                    print "examining", name
                    print_error_structure(discr,
                            copied_flux, copied_flux, copied_flux-copied_flux,
                            eventful_only=True)
                assert not contains_nans, "Resulting flux contains NaNs."

<<<<<<< HEAD
    def execute_code(self, code):
        discr = self.ex.discr

        def add_timer(n, vec_expr, t_func):
            discr.vector_math_timer.add_timer_callable(t_func)
            discr.vector_math_flop_counter.add(n*vec_expr.flop_count)
            discr.gmem_bytes_vector_math.add(
                    discr.given.float_size() * n * 
                    (1+len(vec_expr.vector_exprs)))

        from hedge.compiler import Discard, Assign, FluxBatchAssign, DiffBatchAssign
        for insn in code:
            if isinstance(insn, Discard):
                del self.context[insn.name]
            elif isinstance(insn, Assign):
                self.context[insn.name] = self(insn.expr)
            elif isinstance(insn, VectorExprAssign):
                self.context[insn.name] = insn.compiled(self, add_timer)
            elif isinstance(insn, CompiledFluxBatchAssign):
                self.execute_flux_batch(insn)
            elif isinstance(insn, DiffBatchAssign):
                self.execute_diff_batch(insn)
            else:
                raise ValueError, "invalid hedge microcode instruction"

=======
>>>>>>> 3bec38fe



# compiler stuff --------------------------------------------------------------
class VectorExprAssign(Instruction):
    __slots__ = ["name", "expr", "compiled"]

    def get_executor_method(self):
        return executor.exec_vector_expr_assign

class CompiledFluxBatchAssign(FluxBatchAssign):
    __slots__ = ["kernel"]

class OperatorCompiler(OperatorCompilerBase):
    def get_contained_fluxes(self, expr):
        from hedge.backends.cuda.optemplate import FluxCollector
        return [self.FluxRecord(
            flux_expr=wdflux, 
            dependencies=set(wdflux.interior_deps) | set(wdflux.boundary_deps))
            for wdflux in FluxCollector()(expr)]

    def internal_map_flux(self, wdflux):
        from hedge.backends.cuda.optemplate import WholeDomainFluxOperator
        return WholeDomainFluxOperator(
            wdflux.is_lift,
            [wdflux.InteriorInfo(
                flux_expr=ii.flux_expr, 
                field_expr=self.rec(ii.field_expr))
                for ii in wdflux.interiors],
            [wdflux.BoundaryInfo(
                flux_expr=bi.flux_expr, 
                bpair=self.rec(bi.bpair))
                for bi in wdflux.boundaries],
            wdflux.flux_optemplate)

    def map_whole_domain_flux(self, wdflux):
        return self.map_planned_flux(wdflux)




class OperatorCompilerWithExecutor(OperatorCompiler):
    def __init__(self, executor):
        OperatorCompiler.__init__(self)
        self.executor = executor

    def make_assign(self, name, expr):
        from hedge.backends.cuda.vector_expr import CompiledVectorExpression
        return VectorExprAssign(
                name=name,
                expr=expr,
                compiled=CompiledVectorExpression(
                    expr, 
                    type_getter=lambda expr: (True, self.executor.discr.default_scalar_type),
                    result_dtype=self.executor.discr.default_scalar_type,
                    allocator=self.executor.discr.pool.allocate))

    def make_flux_batch_assign(self, names, fluxes):
        return CompiledFluxBatchAssign(
                names=names,
                fluxes=fluxes,
                kernel=discr.flux_plan.make_kernel(
                    self.exectuor.discr,
                    self.executor.elface_to_bdry_bitmap,
                    fluxes))







class Executor(object):
    def __init__(self, discr, optemplate):
        self.discr = discr

        from hedge.tools import diff_flops, mass_flops, lift_flops
        self.diff_flops = diff_flops(discr)
        self.mass_flops = mass_flops(discr)
        self.lift_flops = lift_flops(discr)

        # build a boundary tag bitmap
        from hedge.optemplate import BoundaryTagCollector
        boundary_tag_to_number = {}
        for btag in BoundaryTagCollector()(optemplate):
            boundary_tag_to_number.setdefault(btag, 
                    len(boundary_tag_to_number))

        self.elface_to_bdry_bitmap = {}
        for btag, bdry_number in boundary_tag_to_number.iteritems():
            bdry_bit = 1 << bdry_number
            for elface in discr.mesh.tag_to_boundary.get(btag, []):
                self.elface_to_bdry_bitmap[elface] = (
                        self.elface_to_bdry_bitmap.get(elface, 0) | bdry_bit)

        # compile the optemplate
        self.code = OperatorCompilerWithExecutor(self)(
                self.prepare_optemplate(discr.mesh, optemplate))

        print self.code
        #print compiler.stringify_code(self.code, self.optemplate)
        #raw_input()

        # build the local kernels 
        self.diff_kernel = self.discr.diff_plan.make_kernel(discr)
        self.fluxlocal_kernel = self.discr.fluxlocal_plan.make_kernel(discr)

    @staticmethod
    def prepare_optemplate(mesh, optemplate):
        from pymbolic.mapper.constant_folder import CommutativeConstantFoldingMapper
        from hedge.optemplate import OperatorBinder, InverseMassContractor, \
                BCToFluxRewriter
        from hedge.backends.cuda.optemplate import BoundaryCombiner, FluxCollector

        return BoundaryCombiner(mesh)(
                InverseMassContractor()(
                    CommutativeConstantFoldingMapper()(
                        BCToFluxRewriter()(
                            OperatorBinder()(
                                optemplate)))))

    @classmethod
    def get_first_flux_batch(cls, mesh, optemplate):
        compiler = OperatorCompiler()
        compiler(cls.prepare_optemplate(mesh, optemplate))

        if compiler.flux_batches:
            return compiler.flux_batches[0]
        else:
            return None

    # actual execution --------------------------------------------------------
    def __call__(self, **vars):
        return self.code.execute(ExecutionMapper(vars, self))
<|MERGE_RESOLUTION|>--- conflicted
+++ resolved
@@ -279,34 +279,6 @@
                             eventful_only=True)
                 assert not contains_nans, "Resulting flux contains NaNs."
 
-<<<<<<< HEAD
-    def execute_code(self, code):
-        discr = self.ex.discr
-
-        def add_timer(n, vec_expr, t_func):
-            discr.vector_math_timer.add_timer_callable(t_func)
-            discr.vector_math_flop_counter.add(n*vec_expr.flop_count)
-            discr.gmem_bytes_vector_math.add(
-                    discr.given.float_size() * n * 
-                    (1+len(vec_expr.vector_exprs)))
-
-        from hedge.compiler import Discard, Assign, FluxBatchAssign, DiffBatchAssign
-        for insn in code:
-            if isinstance(insn, Discard):
-                del self.context[insn.name]
-            elif isinstance(insn, Assign):
-                self.context[insn.name] = self(insn.expr)
-            elif isinstance(insn, VectorExprAssign):
-                self.context[insn.name] = insn.compiled(self, add_timer)
-            elif isinstance(insn, CompiledFluxBatchAssign):
-                self.execute_flux_batch(insn)
-            elif isinstance(insn, DiffBatchAssign):
-                self.execute_diff_batch(insn)
-            else:
-                raise ValueError, "invalid hedge microcode instruction"
-
-=======
->>>>>>> 3bec38fe
 
 
 
