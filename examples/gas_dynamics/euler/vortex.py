--- conflicted
+++ resolved
@@ -63,19 +63,9 @@
 
         from hedge.models.gas_dynamics import GasDynamicsOperator
         from hedge.mesh import TAG_ALL
-<<<<<<< HEAD
-        op = GasDynamicsOperator(dimensions=2, 
-                gamma=flow.gamma, 
-                mu=flow.mu,
-                prandtl=flow.prandtl, 
-                spec_gas_const=flow.spec_gas_const,
-                bc_inflow=flow, bc_outflow=flow, bc_noslip=flow,
-=======
-
         op = GasDynamicsOperator(dimensions=2, gamma=vortex.gamma, mu=vortex.mu,
                 prandtl=vortex.prandtl, spec_gas_const=vortex.spec_gas_const,EOS="Polytrope",
                 bc_inflow=vortex, bc_outflow=vortex, bc_noslip=vortex,
->>>>>>> dfc8060e
                 inflow_tag=TAG_ALL, source=None)
 
         euler_ex = op.bind(discr)
