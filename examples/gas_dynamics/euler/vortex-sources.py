--- conflicted
+++ resolved
@@ -216,11 +216,7 @@
 
         # time stepper --------------------------------------------------------
         from hedge.timestep import SSPRK3TimeStepper, RK4TimeStepper
-<<<<<<< HEAD
         #stepper = SSPRK3TimeStepper(limiter=limiter)
-=======
-        stepper = SSPRK3TimeStepper(limiter=make_pos)
->>>>>>> dfc8060e
         #stepper = SSPRK3TimeStepper()
         stepper = RK4TimeStepper()
 
