# Hedge - the Hybrid'n'Easy DG Environment
# Copyright (C) 2007 Andreas Kloeckner
#
# This program is free software: you can redistribute it and/or modify
# it under the terms of the GNU General Public License as published by
# the Free Software Foundation, either version 3 of the License, or
# (at your option) any later version.
#
# This program is distributed in the hope that it will be useful,
# but WITHOUT ANY WARRANTY; without even the implied warranty of
# MERCHANTABILITY or FITNESS FOR A PARTICULAR PURPOSE.  See the
# GNU General Public License for more details.
#
# You should have received a copy of the GNU General Public License
# along with this program.  If not, see <http://www.gnu.org/licenses/>.




import numpy
import numpy.linalg as la
from hedge.tools import Rotation




def main(write_output=True) :
    from hedge.element import TriangularElement, TetrahedralElement
    from hedge.timestep import RK4TimeStepper
    from math import sin, cos, pi, exp, sqrt
    from hedge.data import TimeConstantGivenFunction, \
            GivenFunction, ConstantGivenFunction

    from hedge.backends import guess_run_context
    rcon = guess_run_context()

    dim = 2

    def boundary_tagger(fvi, el, fn, all_v):
        if el.face_normals[fn][0] > 0:
            return ["dirichlet"]
        else:
            return ["neumann"]

    if dim == 2:
        if rcon.is_head_rank:
            from hedge.mesh import make_disk_mesh
            mesh = make_disk_mesh(r=0.5, boundary_tagger=boundary_tagger)
        el_class = TriangularElement
    elif dim == 3:
        if rcon.is_head_rank:
            from hedge.mesh import make_ball_mesh
            mesh = make_ball_mesh(max_volume=0.001)
        el_class = TetrahedralElement
    else:
        raise RuntimeError, "bad number of dimensions"

    if rcon.is_head_rank:
        print "%d elements" % len(mesh.elements)
        mesh_data = rcon.distribute_mesh(mesh)
    else:
        mesh_data = rcon.receive_mesh()

    discr = rcon.make_discretization(mesh_data, el_class(3))
    stepper = RK4TimeStepper()

    if write_output:
        from hedge.visualization import  VtkVisualizer
        vis = VtkVisualizer(discr, rcon, "fld")

<<<<<<< HEAD
    dt = discr.dt_factor(1, order=2)
    nsteps = int(1/dt)
=======
    dt = discr.dt_factor(1)**2 / 5
    nsteps = int(1e-2/dt)
>>>>>>> ae0a8f80

    if rcon.is_head_rank:
        print "dt", dt
        print "nsteps", nsteps

    def u0(x, el):
        if la.norm(x) < 0.2:
            return 1
        else:
            return 0

    def coeff(x, el):
        if x[0] < 0:
            return 0.25
        else:
            return 1

    def dirichlet_bc(t, x):
        return 0

    def neumann_bc(t, x):
        return 2

    from hedge.models.diffusion import StrongHeatOperator
    op = StrongHeatOperator(discr.dimensions,
            #coeff=coeff,
            dirichlet_tag="dirichlet",
            dirichlet_bc=TimeConstantGivenFunction(ConstantGivenFunction(0)),
            neumann_tag="neumann",
            neumann_bc=TimeConstantGivenFunction(ConstantGivenFunction(1))
            )
    u = discr.interpolate_volume_function(u0)

    # diagnostics setup -------------------------------------------------------
    from pytools.log import LogManager, \
            add_general_quantities, \
            add_simulation_quantities, \
            add_run_info

    if write_output:
        log_file_name = "heat.dat"
    else:
        log_file_name = None

    logmgr = LogManager(log_file_name, "w", rcon.communicator)
    add_run_info(logmgr)
    add_general_quantities(logmgr)
    add_simulation_quantities(logmgr, dt)
    discr.add_instrumentation(logmgr)

    stepper.add_instrumentation(logmgr)

    from hedge.log import Integral, LpNorm
    u_getter = lambda: u
    logmgr.add_quantity(LpNorm(u_getter, discr, 1, name="l1_u"))
    logmgr.add_quantity(LpNorm(u_getter, discr, name="l2_u"))

    logmgr.add_watches(["step.max", "t_sim.max", "l2_u", "t_step.max"])

    # timestep loop -----------------------------------------------------------
    rhs = op.bind(discr)
    try:
        for step in range(nsteps):
            logmgr.tick()
            t = step*dt

            if step % 10 == 0 and write_output:
                visf = vis.make_file("fld-%04d" % step)
                vis.add_data(visf, [("u", u), ], time=t, step=step)
                visf.close()

            u = stepper(u, t, dt, rhs)

        assert discr.norm(u) < 1
    finally:
        if write_output:
            vis.close()




if __name__ == "__main__":
    main()




# entry points for py.test ----------------------------------------------------
from pytools.test import mark_test
@mark_test(long=True)
def test_heat():
    main(write_output=False)<|MERGE_RESOLUTION|>--- conflicted
+++ resolved
@@ -68,13 +68,8 @@
         from hedge.visualization import  VtkVisualizer
         vis = VtkVisualizer(discr, rcon, "fld")
 
-<<<<<<< HEAD
     dt = discr.dt_factor(1, order=2)
     nsteps = int(1/dt)
-=======
-    dt = discr.dt_factor(1)**2 / 5
-    nsteps = int(1e-2/dt)
->>>>>>> ae0a8f80
 
     if rcon.is_head_rank:
         print "dt", dt
