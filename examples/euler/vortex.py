--- conflicted
+++ resolved
@@ -105,11 +105,6 @@
 
         from hedge.pde import EulerOperator
         op = EulerOperator(dimensions=2, gamma=1.4, bc=vortex)
-<<<<<<< HEAD
-        #for i, oi in enumerate(op.op_template()):
-           #print i, oi
-=======
->>>>>>> 212be969
 
         euler_ex = op.bind(discr)
 
