# Hedge - the Hybrid'n'Easy DG Environment
# Copyright (C) 2007 Andreas Kloeckner
#
# This program is free software: you can redistribute it and/or modify
# it under the terms of the GNU General Public License as published by
# the Free Software Foundation, either version 3 of the License, or
# (at your option) any later version.
#
# This program is distributed in the hope that it will be useful,
# but WITHOUT ANY WARRANTY; without even the implied warranty of
# MERCHANTABILITY or FITNESS FOR A PARTICULAR PURPOSE.  See the
# GNU General Public License for more details.
#
# You should have received a copy of the GNU General Public License
# along with this program.  If not, see <http://www.gnu.org/licenses/>.

#will this change go to scott's working branch?


from __future__ import division
import numpy
import numpy.linalg as la




<<<<<<< HEAD
def main():
=======
def main(write_output=True, flux_type_arg="upwind"):
>>>>>>> 236814b6
    from hedge.timestep import RK4TimeStepper
    from hedge.tools import mem_checkpoint
    from math import sin, cos, pi, sqrt
    from math import floor

    from hedge.backends import guess_run_context
    rcon = guess_run_context()

    def f(x):
        return sin(pi*x)

    def u_analytic(x, el, t):
        return f((-numpy.dot(v, x)/norm_v+t*norm_v))

    def boundary_tagger(vertices, el, face_nr, all_v):
        if numpy.dot(el.face_normals[face_nr], v) < 0:
            return ["inflow"]
        else:
            return ["outflow"]

    dim = 2

    if dim == 1:
        v = numpy.array([1])
        if rcon.is_head_rank:
            from hedge.mesh import make_uniform_1d_mesh
            mesh = make_uniform_1d_mesh(0, 2, 10, periodic=True)
    elif dim == 2:
        v = numpy.array([2,0])
        if rcon.is_head_rank:
            from hedge.mesh import make_disk_mesh
            mesh = make_disk_mesh(boundary_tagger=boundary_tagger)
    elif dim == 3:
        v = numpy.array([0,0,1])
        if rcon.is_head_rank:
            from hedge.mesh import make_cylinder_mesh, make_ball_mesh, make_box_mesh

            mesh = make_cylinder_mesh(max_volume=0.04, height=2, boundary_tagger=boundary_tagger,
                    periodic=False, radial_subdivisions=32)
    else:
        raise RuntimeError, "bad number of dimensions"

    norm_v = la.norm(v)

    if rcon.is_head_rank:
        mesh_data = rcon.distribute_mesh(mesh)
    else:
        mesh_data = rcon.receive_mesh()

    if dim != 1:
        mesh_data = mesh_data.reordered_by("cuthill")

    discr = rcon.make_discretization(mesh_data, order=4)
    vis_discr = discr

    from hedge.visualization import VtkVisualizer
    if write_output:
        vis = VtkVisualizer(vis_discr, rcon, "fld")

    # operator setup ----------------------------------------------------------
    from hedge.data import \
            ConstantGivenFunction, \
            TimeConstantGivenFunction, \
            TimeDependentGivenFunction
    from hedge.models.advection import StrongAdvectionOperator, WeakAdvectionOperator
    op = WeakAdvectionOperator(v, 
            inflow_u=TimeDependentGivenFunction(u_analytic),
            flux_type=flux_type_arg)

    u = discr.interpolate_volume_function(lambda x, el: u_analytic(x, el, 0))

    # timestep setup ----------------------------------------------------------
    stepper = RK4TimeStepper()

    dt = discr.dt_factor(op.max_eigenvalue())
    nsteps = int(3/dt)

    if rcon.is_head_rank:
        print "%d elements, dt=%g, nsteps=%d" % (
                len(discr.mesh.elements),
                dt,
                nsteps)

    # diagnostics setup -------------------------------------------------------
    from pytools.log import LogManager, \
            add_general_quantities, \
            add_simulation_quantities, \
            add_run_info

    if write_output:
        log_file_name = "advection.dat"
    else:
        log_file_name = None

    logmgr = LogManager(log_file_name, "w", rcon.communicator)
    add_run_info(logmgr)
    add_general_quantities(logmgr)
    add_simulation_quantities(logmgr, dt)
    discr.add_instrumentation(logmgr)

    stepper.add_instrumentation(logmgr)

    from hedge.log import Integral, LpNorm
    u_getter = lambda: u
    logmgr.add_quantity(Integral(u_getter, discr, name="int_u"))
    logmgr.add_quantity(LpNorm(u_getter, discr, p=1, name="l1_u"))
    logmgr.add_quantity(LpNorm(u_getter, discr, name="l2_u"))

    logmgr.add_watches(["step.max", "t_sim.max", "l2_u", "t_step.max"])

    # timestep loop -----------------------------------------------------------
    rhs = op.bind(discr)

    try:
        for step in xrange(nsteps):
            logmgr.tick()

            t = step*dt

            if step % 5 == 0 and write_output:
                visf = vis.make_file("fld-%04d" % step)
                vis.add_data(visf, [ ("u", u), ],
                            time=t,
                            step=step
                            )
                visf.close()


            u = stepper(u, t, dt, rhs)
    finally:
        if write_output:
            vis.close()

        logmgr.tick()
        logmgr.save()

    true_u = discr.interpolate_volume_function(lambda x, el: u_analytic(x, el, t))
    print discr.norm(u-true_u)
    assert discr.norm(u-true_u) < 1e-2



if __name__ == "__main__":
    main()




# entry points for py.test ----------------------------------------------------
def test_advection():
    from pytools.test import mark_test
    mark_long = mark_test.long

    for flux_type in ["upwind", "central", "lf"]:
        yield "advection with %s flux" % flux_type, \
                mark_long(main), False, flux_type<|MERGE_RESOLUTION|>--- conflicted
+++ resolved
@@ -24,11 +24,7 @@
 
 
 
-<<<<<<< HEAD
-def main():
-=======
 def main(write_output=True, flux_type_arg="upwind"):
->>>>>>> 236814b6
     from hedge.timestep import RK4TimeStepper
     from hedge.tools import mem_checkpoint
     from math import sin, cos, pi, sqrt
