# Hedge - the Hybrid'n'Easy DG Environment
# Copyright (C) 2007 Andreas Kloeckner
#
# This program is free software: you can redistribute it and/or modify
# it under the terms of the GNU General Public License as published by
# the Free Software Foundation, either version 3 of the License, or
# (at your option) any later version.
#
# This program is distributed in the hope that it will be useful,
# but WITHOUT ANY WARRANTY; without even the implied warranty of
# MERCHANTABILITY or FITNESS FOR A PARTICULAR PURPOSE.  See the
# GNU General Public License for more details.
#
# You should have received a copy of the GNU General Public License
# along with this program.  If not, see <http://www.gnu.org/licenses/>.




from __future__ import division
import numpy
import numpy.linalg as la




def main(write_output=True):
    from math import sqrt, pi, exp
<<<<<<< HEAD
    from hedge.pde import TEMaxwellOperator, TMMaxwellOperator
    from hedge.data import GivenFunction, TimeIntervalGivenFunction
=======
>>>>>>> 236814b6

    from hedge.backends import guess_run_context
    rcon = guess_run_context()

    epsilon0 = 8.8541878176e-12 # C**2 / (N m**2)
    mu0 = 4*pi*1e-7 # N/A**2.
    epsilon = 1*epsilon0
    mu = 1*mu0

    cylindrical = False
    periodic = False

    from hedge.mesh import make_disk_mesh
    mesh = make_disk_mesh(r=0.5)

    if rcon.is_head_rank:
        mesh_data = rcon.distribute_mesh(mesh)
    else:
        mesh_data = rcon.receive_mesh()

    class CurrentSource:
        shape = (3,)

        def __call__(self, x, el):
            return [0,0,exp(-80*la.norm(x))]

    order = 3
    discr = rcon.make_discretization(mesh_data, order=order)

    from hedge.visualization import VtkVisualizer
    if write_output:
        vis = VtkVisualizer(discr, rcon, "em-%d" % order)

    dt = discr.dt_factor(1/sqrt(mu*epsilon))
    final_time = dt*200
    nsteps = int(final_time/dt)+1
    dt = final_time/nsteps

    if rcon.is_head_rank:
        print "order %d" % order
        print "dt", dt
        print "nsteps", nsteps
        print "#elements=", len(mesh.elements)

    from hedge.mesh import TAG_ALL, TAG_NONE
    from hedge.models.em import TMMaxwellOperator
    from hedge.data import GivenFunction, TimeIntervalGivenFunction
    op = TMMaxwellOperator(epsilon, mu, flux_type=1,
            current=TimeIntervalGivenFunction(
                GivenFunction(CurrentSource()), off_time=final_time/10),
            absorb_tag=TAG_ALL, pec_tag=TAG_NONE)
    fields = op.assemble_eh(discr=discr)

    from hedge.timestep import RK4TimeStepper
    stepper = RK4TimeStepper()
    from time import time
    last_tstep = time()
    t = 0

    # diagnostics setup ---------------------------------------------------
    from pytools.log import LogManager, add_general_quantities, \
            add_simulation_quantities, add_run_info

    if write_output:
        log_file_name = "maxwell-%d.dat" % order
    else:
        log_file_name = None

    logmgr = LogManager(log_file_name, "w", rcon.communicator)
    add_run_info(logmgr)
    add_general_quantities(logmgr)
    add_simulation_quantities(logmgr, dt)
    discr.add_instrumentation(logmgr)
    stepper.add_instrumentation(logmgr)

    from pytools.log import IntervalTimer
    vis_timer = IntervalTimer("t_vis", "Time spent visualizing")
    logmgr.add_quantity(vis_timer)

    from hedge.log import EMFieldGetter, add_em_quantities
    field_getter = EMFieldGetter(discr, op, lambda: fields)
    add_em_quantities(logmgr, op, field_getter)

    logmgr.add_watches(["step.max", "t_sim.max", 
        ("W_field", "W_el+W_mag"), "t_step.max"])

    # timestep loop -------------------------------------------------------
    rhs = op.bind(discr)

    try:
        for step in range(nsteps):
            logmgr.tick()

            if step % 10 == 0 and write_output:
                e, h = op.split_eh(fields)
                visf = vis.make_file("em-%d-%04d" % (order, step))
                vis.add_data(visf,
                        [ ("e", e), ("h", h), ],
                        time=t, step=step
                        )
                visf.close()

            fields = stepper(fields, t, dt, rhs)
            t += dt

        assert discr.norm(fields) < 0.03
    finally:
        if write_output:
            vis.close()

        logmgr.close()
        discr.close()

if __name__ == "__main__":
    import cProfile as profile
    #profile.run("main()", "wave2d.prof")
    main()




# entry points for py.test ----------------------------------------------------
from pytools.test import mark_test
@mark_test.long
def test_maxwell_2d():
    main(write_output=False)<|MERGE_RESOLUTION|>--- conflicted
+++ resolved
@@ -26,11 +26,6 @@
 
 def main(write_output=True):
     from math import sqrt, pi, exp
-<<<<<<< HEAD
-    from hedge.pde import TEMaxwellOperator, TMMaxwellOperator
-    from hedge.data import GivenFunction, TimeIntervalGivenFunction
-=======
->>>>>>> 236814b6
 
     from hedge.backends import guess_run_context
     rcon = guess_run_context()
