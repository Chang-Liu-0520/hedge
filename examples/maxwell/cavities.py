# Hedge - the Hybrid'n'Easy DG Environment
# Copyright (C) 2007 Andreas Kloeckner
#
# This program is free software: you can redistribute it and/or modify
# it under the terms of the GNU General Public License as published by
# the Free Software Foundation, either version 3 of the License, or
# (at your option) any later version.
#
# This program is distributed in the hope that it will be useful,
# but WITHOUT ANY WARRANTY; without even the implied warranty of
# MERCHANTABILITY or FITNESS FOR A PARTICULAR PURPOSE.  See the
# GNU General Public License for more details.
#
# You should have received a copy of the GNU General Public License
# along with this program.  If not, see <http://www.gnu.org/licenses/>.




from __future__ import division
import numpy
import numpy.linalg as la




def main(write_output=True, allow_features=None, flux_type_arg=1,
        bdry_flux_type_arg=None, extra_discr_args={}):
<<<<<<< HEAD
    from hedge.element import TetrahedralElement
=======
    from hedge.timestep import RK4TimeStepper
>>>>>>> 395f9d46
    from hedge.mesh import make_ball_mesh, make_cylinder_mesh, make_box_mesh
    from hedge.tools import EOCRecorder, to_obj_array
    from math import sqrt, pi
    from analytic_solutions import \
            check_time_harmonic_solution, \
            RealPartAdapter, \
            SplitComplexAdapter, \
            CylindricalFieldAdapter, \
            CylindricalCavityMode, \
            RectangularWaveguideMode, \
            RectangularCavityMode
    from hedge.models.em import MaxwellOperator

    from hedge.backends import guess_run_context
    rcon = guess_run_context(allow_features)

    epsilon0 = 8.8541878176e-12 # C**2 / (N m**2)
    mu0 = 4*pi*1e-7 # N/A**2.
    epsilon = 1*epsilon0
    mu = 1*mu0

    eoc_rec = EOCRecorder()

    cylindrical = False
    periodic = False

    if cylindrical:
        R = 1
        d = 2
        mode = CylindricalCavityMode(m=1, n=1, p=1,
                radius=R, height=d,
                epsilon=epsilon, mu=mu)
        r_sol = CylindricalFieldAdapter(RealPartAdapter(mode))
        c_sol = SplitComplexAdapter(CylindricalFieldAdapter(mode))

        if rcon.is_head_rank:
            mesh = make_cylinder_mesh(radius=R, height=d, max_volume=0.01)
    else:
        if periodic:
            mode = RectangularWaveguideMode(epsilon, mu, (3,2,1))
            periodicity = (False, False, True)
        else:
            periodicity = None
        mode = RectangularCavityMode(epsilon, mu, (1,2,2))

        if rcon.is_head_rank:
            mesh = make_box_mesh(max_volume=0.001, periodicity=periodicity)

    if rcon.is_head_rank:
        mesh_data = rcon.distribute_mesh(mesh)
    else:
        mesh_data = rcon.receive_mesh()

    for order in [1,2,3,4,5,6]:
        extra_discr_args.setdefault("debug", []).append("cuda_no_plan")

        discr = rcon.make_discretization(mesh_data, order=order,
                **extra_discr_args)

        from hedge.visualization import VtkVisualizer
        if write_output:
            vis = VtkVisualizer(discr, rcon, "em-%d" % order)

        mode.set_time(0)
        def get_true_field():
            return discr.convert_volume(
                to_obj_array(mode(discr)
                    .real.astype(discr.default_scalar_type).copy()),
                kind=discr.compute_kind)
        fields = get_true_field()

        op = MaxwellOperator(epsilon, mu, \
                flux_type=flux_type_arg, \
                bdry_flux_type=bdry_flux_type_arg)

        if rcon.is_head_rank:
            print "---------------------------------------------"
            print "order %d" % order
            print "---------------------------------------------"
            print "#elements=", len(mesh.elements)

        from hedge.timestep import RK4TimeStepper
        from hedge.timestep.dumka3 import Dumka3TimeStepper
        stepper = RK4TimeStepper(dtype=discr.default_scalar_type, rcon=rcon)
        #stepper = Dumka3TimeStepper(3, dtype=discr.default_scalar_type, rcon=rcon)

        # diagnostics setup ---------------------------------------------------
        from pytools.log import LogManager, add_general_quantities, \
                add_simulation_quantities, add_run_info

        if write_output:
            log_file_name = "maxwell-%d.dat" % order
        else:
            log_file_name = None

        logmgr = LogManager(log_file_name, "w", rcon.communicator)

        add_run_info(logmgr)
        add_general_quantities(logmgr)
        add_simulation_quantities(logmgr)
        discr.add_instrumentation(logmgr)
        stepper.add_instrumentation(logmgr)

        from pytools.log import IntervalTimer
        vis_timer = IntervalTimer("t_vis", "Time spent visualizing")
        logmgr.add_quantity(vis_timer)

        from hedge.log import EMFieldGetter, add_em_quantities
        field_getter = EMFieldGetter(discr, op, lambda: fields)
        add_em_quantities(logmgr, op, field_getter)

        logmgr.add_watches(
                ["step.max", "t_sim.max", 
                    ("W_field", "W_el+W_mag"), 
                    "t_step.max"]
                )

        # timestep loop -------------------------------------------------------
        rhs = op.bind(discr)
        final_time = 0.5e-9

        try:
            from hedge.timestep import times_and_steps
            step_it = times_and_steps(
                    final_time=final_time, logmgr=logmgr,
                    max_dt_getter=lambda t: op.estimate_timestep(discr,
                        stepper=stepper, t=t, fields=fields))

            for step, t, dt in step_it:
                if step % 50 == 0 and write_output:
                    sub_timer = vis_timer.start_sub_timer()
                    e, h = op.split_eh(fields)
                    visf = vis.make_file("em-%d-%04d" % (order, step))
                    vis.add_data(visf,
                            [
                                ("e", 
                                    discr.convert_volume(e, kind="numpy")), 
                                ("h", 
                                    discr.convert_volume(h, kind="numpy")),],
                            time=t, step=step
                            )
                    visf.close()
                    sub_timer.stop().submit()

                fields = stepper(fields, t, dt, rhs)

            mode.set_time(final_time)

            eoc_rec.add_data_point(order, 
                    discr.norm(fields-get_true_field()))

        finally:
            if write_output:
                vis.close()

            logmgr.close()
            discr.close()

        if rcon.is_head_rank:
            print
            print eoc_rec.pretty_print("P.Deg.", "L2 Error")

    assert eoc_rec.estimate_order_of_convergence()[0,1] > 6





# entry points for py.test ----------------------------------------------------
from pytools.test import mark_test
@mark_test.long
def test_maxwell_cavities():
    main(write_output=False)

@mark_test.long
def test_maxwell_cavities_lf():
    main(write_output=False, flux_type_arg="lf", bdry_flux_type_arg=1)

@mark_test.mpi
@mark_test.long
def test_maxwell_cavities_mpi():
    from pytools.mpi import run_with_mpi_ranks
    run_with_mpi_ranks(__file__, 2, main, 
            write_output=False, allow_features=["mpi"])





def test_cuda():
    yield "SP CUDA Maxwell", do_test_maxwell_cavities_cuda, numpy.float32
    yield "DP CUDA Maxwell", do_test_maxwell_cavities_cuda, numpy.float64




def do_test_maxwell_cavities_cuda(dtype):
    import py.test

    try:
        import pycuda.autoinit
    except ImportError:
        py.test.skip()

    main(write_output=False, allow_features=["cuda"], 
            extra_discr_args=dict(
                init_cuda=False,
                debug=["cuda_no_plan"],
                default_scalar_type=dtype,
                ))




# entry point -----------------------------------------------------------------
if __name__ == "__main__":
    from pytools.mpi import in_mpi_relaunch
    if in_mpi_relaunch():
        test_maxwell_cavities_mpi()
    else:
        main()<|MERGE_RESOLUTION|>--- conflicted
+++ resolved
@@ -26,11 +26,6 @@
 
 def main(write_output=True, allow_features=None, flux_type_arg=1,
         bdry_flux_type_arg=None, extra_discr_args={}):
-<<<<<<< HEAD
-    from hedge.element import TetrahedralElement
-=======
-    from hedge.timestep import RK4TimeStepper
->>>>>>> 395f9d46
     from hedge.mesh import make_ball_mesh, make_cylinder_mesh, make_box_mesh
     from hedge.tools import EOCRecorder, to_obj_array
     from math import sqrt, pi
