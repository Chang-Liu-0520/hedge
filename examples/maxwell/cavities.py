# Hedge - the Hybrid'n'Easy DG Environment
# Copyright (C) 2007 Andreas Kloeckner
#
# This program is free software: you can redistribute it and/or modify
# it under the terms of the GNU General Public License as published by
# the Free Software Foundation, either version 3 of the License, or
# (at your option) any later version.
#
# This program is distributed in the hope that it will be useful,
# but WITHOUT ANY WARRANTY; without even the implied warranty of
# MERCHANTABILITY or FITNESS FOR A PARTICULAR PURPOSE.  See the
# GNU General Public License for more details.
#
# You should have received a copy of the GNU General Public License
# along with this program.  If not, see <http://www.gnu.org/licenses/>.




from __future__ import division
import numpy
import numpy.linalg as la




<<<<<<< HEAD
def main(write_output=True, allow_features=None):
=======
def main(write_output=True, allow_features=None, flux_type_arg=1,
        bdry_flux_type_arg=None, extra_discr_args={}):
>>>>>>> 236814b6
    from hedge.element import TetrahedralElement
    from hedge.timestep import RK4TimeStepper
    from hedge.mesh import make_ball_mesh, make_cylinder_mesh, make_box_mesh
    from hedge.tools import EOCRecorder, to_obj_array
    from math import sqrt, pi
    from analytic_solutions import \
            check_time_harmonic_solution, \
            RealPartAdapter, \
            SplitComplexAdapter, \
            CylindricalFieldAdapter, \
            CylindricalCavityMode, \
            RectangularWaveguideMode, \
            RectangularCavityMode
    from hedge.models.em import MaxwellOperator

    from hedge.backends import guess_run_context
    rcon = guess_run_context(allow_features)

    epsilon0 = 8.8541878176e-12 # C**2 / (N m**2)
    mu0 = 4*pi*1e-7 # N/A**2.
    epsilon = 1*epsilon0
    mu = 1*mu0

    eoc_rec = EOCRecorder()

    cylindrical = False
    periodic = False

    if cylindrical:
        R = 1
        d = 2
        mode = CylindricalCavityMode(m=1, n=1, p=1,
                radius=R, height=d,
                epsilon=epsilon, mu=mu)
        r_sol = CylindricalFieldAdapter(RealPartAdapter(mode))
        c_sol = SplitComplexAdapter(CylindricalFieldAdapter(mode))

        if rcon.is_head_rank:
            mesh = make_cylinder_mesh(radius=R, height=d, max_volume=0.01)
    else:
        if periodic:
            mode = RectangularWaveguideMode(epsilon, mu, (3,2,1))
            periodicity = (False, False, True)
        else:
            periodicity = None
        mode = RectangularCavityMode(epsilon, mu, (1,2,2))

        if rcon.is_head_rank:
            mesh = make_box_mesh(max_volume=0.001, periodicity=periodicity)

    if rcon.is_head_rank:
        mesh_data = rcon.distribute_mesh(mesh)
    else:
        mesh_data = rcon.receive_mesh()

    for order in [1,2,3,4,5,6]:
        discr = rcon.make_discretization(mesh_data, order=order,
                **extra_discr_args)

        from hedge.visualization import VtkVisualizer
        if write_output:
            vis = VtkVisualizer(discr, rcon, "em-%d" % order)

        mode.set_time(0)
        def get_true_field():
            return discr.convert_volume(
                to_obj_array(mode(discr)
                    .real.astype(discr.default_scalar_type).copy()),
                kind=discr.compute_kind)
        fields = get_true_field()

        op = MaxwellOperator(epsilon, mu, \
                flux_type=flux_type_arg, \
                bdry_flux_type=bdry_flux_type_arg)

        dt = discr.dt_factor(op.max_eigenvalue())
        final_time = 0.5e-9
        nsteps = int(final_time/dt)+1
        dt = final_time/nsteps

        if rcon.is_head_rank:
            print "---------------------------------------------"
            print "order %d" % order
            print "---------------------------------------------"
            print "dt", dt
            print "nsteps", nsteps
            print "#elements=", len(mesh.elements)

        stepper = RK4TimeStepper()

        # diagnostics setup ---------------------------------------------------
        from pytools.log import LogManager, add_general_quantities, \
                add_simulation_quantities, add_run_info

        if write_output:
            log_file_name = "maxwell-%d.dat" % order
        else:
            log_file_name = None

        logmgr = LogManager(log_file_name, "w", rcon.communicator)

        add_run_info(logmgr)
        add_general_quantities(logmgr)
        add_simulation_quantities(logmgr, dt)
        discr.add_instrumentation(logmgr)
        stepper.add_instrumentation(logmgr)

        from pytools.log import IntervalTimer
        vis_timer = IntervalTimer("t_vis", "Time spent visualizing")
        logmgr.add_quantity(vis_timer)

        from hedge.log import EMFieldGetter, add_em_quantities
        field_getter = EMFieldGetter(discr, op, lambda: fields)
        add_em_quantities(logmgr, op, field_getter)

<<<<<<< HEAD
        logmgr.add_watches(["step.max", "t_sim.max", "W_field", "t_step.max"])
=======
        logmgr.add_watches(
                ["step.max", "t_sim.max", 
                    ("W_field", "W_el+W_mag"), 
                    "t_step.max"]
                )
>>>>>>> 236814b6

        # timestep loop -------------------------------------------------------
        t = 0
        rhs = op.bind(discr)

<<<<<<< HEAD
        for step in range(nsteps):
            logmgr.tick()

            if step % 10 == 0 and write_output:
                sub_timer = vis_timer.start_sub_timer()
                e, h = op.split_eh(fields)
                visf = vis.make_file("em-%d-%04d" % (order, step))
                vis.add_data(visf,
                        [("e", e), ("h", h),],
                        time=t, step=step
                        )
                visf.close()
                sub_timer.stop().submit()

            fields = stepper(fields, t, dt, rhs)
            t += dt

        logmgr.tick()
        logmgr.save()
=======
        try:
            for step in range(nsteps):
                logmgr.tick()

                if step % 10 == 0 and write_output:
                    sub_timer = vis_timer.start_sub_timer()
                    e, h = op.split_eh(fields)
                    visf = vis.make_file("em-%d-%04d" % (order, step))
                    vis.add_data(visf,
                            [
                                ("e", 
                                    discr.convert_volume(e, kind="numpy")), 
                                ("h", 
                                    discr.convert_volume(h, kind="numpy")),],
                            time=t, step=step
                            )
                    visf.close()
                    sub_timer.stop().submit()

                fields = stepper(fields, t, dt, rhs)
                t += dt
        finally:
            if write_output:
                vis.close()

            logmgr.close()
            discr.close()
>>>>>>> 236814b6

        mode.set_time(t)

        eoc_rec.add_data_point(order, 
                discr.norm(fields-get_true_field()))

        if rcon.is_head_rank:
            print
            print eoc_rec.pretty_print("P.Deg.", "L2 Error")

    assert eoc_rec.estimate_order_of_convergence()[0,1] > 6





# entry points for py.test ----------------------------------------------------
from pytools.test import mark_test
<<<<<<< HEAD
@mark_test(long=True)
def test_maxwell_cavities():
    main(write_output=False)

@mark_test(mpi=True, long=True)
=======
@mark_test.long
def test_maxwell_cavities():
    main(write_output=False)

@mark_test.long
def test_maxwell_cavities_lf():
    main(write_output=False, flux_type_arg="lf", bdry_flux_type_arg=1)

@mark_test.mpi
@mark_test.long
>>>>>>> 236814b6
def test_maxwell_cavities_mpi():
    from pytools.mpi import run_with_mpi_ranks
    run_with_mpi_ranks(__file__, 2, main, 
            write_output=False, allow_features=["mpi"])




<<<<<<< HEAD
=======

def test_cuda():
    yield "SP CUDA Maxwell", do_test_maxwell_cavities_cuda, numpy.float32
    yield "DP CUDA Maxwell", do_test_maxwell_cavities_cuda, numpy.float64




def do_test_maxwell_cavities_cuda(dtype):
    import py.test

    try:
        import pycuda.autoinit
    except ImportError:
        py.test.skip()

    main(write_output=False, allow_features=["cuda"], 
            extra_discr_args=dict(
                init_cuda=False,
                debug=["cuda_no_plan"],
                default_scalar_type=dtype,
                ))




>>>>>>> 236814b6
# entry point -----------------------------------------------------------------
if __name__ == "__main__":
    from pytools.mpi import in_mpi_relaunch
    if in_mpi_relaunch():
        test_maxwell_cavities_mpi()
    else:
        main()<|MERGE_RESOLUTION|>--- conflicted
+++ resolved
@@ -24,12 +24,8 @@
 
 
 
-<<<<<<< HEAD
-def main(write_output=True, allow_features=None):
-=======
 def main(write_output=True, allow_features=None, flux_type_arg=1,
         bdry_flux_type_arg=None, extra_discr_args={}):
->>>>>>> 236814b6
     from hedge.element import TetrahedralElement
     from hedge.timestep import RK4TimeStepper
     from hedge.mesh import make_ball_mesh, make_cylinder_mesh, make_box_mesh
@@ -145,41 +141,16 @@
         field_getter = EMFieldGetter(discr, op, lambda: fields)
         add_em_quantities(logmgr, op, field_getter)
 
-<<<<<<< HEAD
-        logmgr.add_watches(["step.max", "t_sim.max", "W_field", "t_step.max"])
-=======
         logmgr.add_watches(
                 ["step.max", "t_sim.max", 
                     ("W_field", "W_el+W_mag"), 
                     "t_step.max"]
                 )
->>>>>>> 236814b6
 
         # timestep loop -------------------------------------------------------
         t = 0
         rhs = op.bind(discr)
 
-<<<<<<< HEAD
-        for step in range(nsteps):
-            logmgr.tick()
-
-            if step % 10 == 0 and write_output:
-                sub_timer = vis_timer.start_sub_timer()
-                e, h = op.split_eh(fields)
-                visf = vis.make_file("em-%d-%04d" % (order, step))
-                vis.add_data(visf,
-                        [("e", e), ("h", h),],
-                        time=t, step=step
-                        )
-                visf.close()
-                sub_timer.stop().submit()
-
-            fields = stepper(fields, t, dt, rhs)
-            t += dt
-
-        logmgr.tick()
-        logmgr.save()
-=======
         try:
             for step in range(nsteps):
                 logmgr.tick()
@@ -207,7 +178,6 @@
 
             logmgr.close()
             discr.close()
->>>>>>> 236814b6
 
         mode.set_time(t)
 
@@ -226,13 +196,6 @@
 
 # entry points for py.test ----------------------------------------------------
 from pytools.test import mark_test
-<<<<<<< HEAD
-@mark_test(long=True)
-def test_maxwell_cavities():
-    main(write_output=False)
-
-@mark_test(mpi=True, long=True)
-=======
 @mark_test.long
 def test_maxwell_cavities():
     main(write_output=False)
@@ -243,7 +206,6 @@
 
 @mark_test.mpi
 @mark_test.long
->>>>>>> 236814b6
 def test_maxwell_cavities_mpi():
     from pytools.mpi import run_with_mpi_ranks
     run_with_mpi_ranks(__file__, 2, main, 
@@ -252,8 +214,6 @@
 
 
 
-<<<<<<< HEAD
-=======
 
 def test_cuda():
     yield "SP CUDA Maxwell", do_test_maxwell_cavities_cuda, numpy.float32
@@ -280,7 +240,6 @@
 
 
 
->>>>>>> 236814b6
 # entry point -----------------------------------------------------------------
 if __name__ == "__main__":
     from pytools.mpi import in_mpi_relaunch
