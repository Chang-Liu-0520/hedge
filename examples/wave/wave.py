# Hedge - the Hybrid'n'Easy DG Environment
# Copyright (C) 2007 Andreas Kloeckner
#
# This program is free software: you can redistribute it and/or modify
# it under the terms of the GNU General Public License as published by
# the Free Software Foundation, either version 3 of the License, or
# (at your option) any later version.
#
# This program is distributed in the hope that it will be useful,
# but WITHOUT ANY WARRANTY; without even the implied warranty of
# MERCHANTABILITY or FITNESS FOR A PARTICULAR PURPOSE.  See the
# GNU General Public License for more details.
#
# You should have received a copy of the GNU General Public License
# along with this program.  If not, see <http://www.gnu.org/licenses/>.




from __future__ import division
import numpy
import numpy.linalg as la
from hedge.mesh import TAG_ALL, TAG_NONE




def main(write_output=True, 
        dir_tag=TAG_NONE, neu_tag=TAG_NONE, rad_tag=TAG_ALL, 
        flux_type_arg="upwind", dtype=numpy.float64, debug=[]):
    from hedge.timestep import RK4TimeStepper
    from pytools.stopwatch import Job
    from math import sin, cos, pi, exp, sqrt

    from hedge.backends import guess_run_context
    rcon = guess_run_context()

    dim = 3

    if dim == 1:
        if rcon.is_head_rank:
            from hedge.mesh import make_uniform_1d_mesh
            mesh = make_uniform_1d_mesh(-10, 10, 500)
    elif dim == 2:
        from hedge.mesh import make_rect_mesh
        if rcon.is_head_rank:
            mesh = make_rect_mesh(a=(-0.5,-0.5),b=(0.5,0.5),max_area=0.008)
    elif dim == 3:
        if rcon.is_head_rank:
            from hedge.mesh import make_ball_mesh
            mesh = make_ball_mesh(max_volume=0.0005)
    else:
        raise RuntimeError, "bad number of dimensions"

    if rcon.is_head_rank:
        print "%d elements" % len(mesh.elements)
        mesh_data = rcon.distribute_mesh(mesh)
    else:
        mesh_data = rcon.receive_mesh()

    discr = rcon.make_discretization(mesh_data, order=4, debug=debug)
    stepper = RK4TimeStepper()

    from hedge.visualization import VtkVisualizer
    if write_output:
        vis = VtkVisualizer(discr, rcon, "fld")

    def source_u(x, el):
        return exp(-numpy.dot(x, x)*128)

    source_u_vec = discr.interpolate_volume_function(source_u)

    def source_vec_getter(t):
        from math import sin
        if t < 1:
            return source_u_vec*sin(10*t)
        else:
            return 0*source_u_vec


    from hedge.pde import StrongWaveOperator
    from hedge.mesh import TAG_ALL, TAG_NONE
    op = StrongWaveOperator(-1, discr.dimensions, 
            source_vec_getter,
            dirichlet_tag=dir_tag,
            neumann_tag=neu_tag,
            radiation_tag=rad_tag,
            flux_type=flux_type_arg
            )

    from hedge.tools import join_fields
    fields = join_fields(discr.volume_zeros(dtype=dtype),
            [discr.volume_zeros(dtype=dtype) for i in range(discr.dimensions)])

    dt = discr.dt_factor(op.max_eigenvalue())
<<<<<<< HEAD
    nsteps = int(4.0/dt)
=======
    nsteps = int(2/dt)
>>>>>>> 236814b6
    if rcon.is_head_rank:
        print "dt", dt
        print "nsteps", nsteps

    # diagnostics setup -------------------------------------------------------
    from pytools.log import LogManager, \
            add_general_quantities, \
            add_simulation_quantities, \
            add_run_info

    if write_output:
        log_file_name = "wave.dat"
    else:
        log_file_name = None

    logmgr = LogManager(log_file_name, "w", rcon.communicator)
    add_run_info(logmgr)
    add_general_quantities(logmgr)
    add_simulation_quantities(logmgr, dt)
    discr.add_instrumentation(logmgr)

    from pytools.log import IntervalTimer
    vis_timer = IntervalTimer("t_vis", "Time spent visualizing")
    logmgr.add_quantity(vis_timer)
    stepper.add_instrumentation(logmgr)

    from hedge.log import Integral, LpNorm
    u_getter = lambda: fields[0]
    logmgr.add_quantity(LpNorm(u_getter, discr, 1, name="l1_u"))
    logmgr.add_quantity(LpNorm(u_getter, discr, name="l2_u"))

    logmgr.add_watches(["step.max", "t_sim.max", "l2_u", "t_step.max"])

    # timestep loop -----------------------------------------------------------
    rhs = op.bind(discr)
    try:
        for step in range(nsteps):
            logmgr.tick()

            t = step*dt

            if step % 10 == 0 and write_output:
                visf = vis.make_file("fld-%04d" % step)

                vis.add_data(visf,
                        [
                            ("u", fields[0]),
                            ("v", fields[1:]), 
                        ],
                        time=t,
                        step=step)
                visf.close()

            fields = stepper(fields, t, dt, rhs)

        assert discr.norm(fields) < 1
        assert fields[0].dtype == dtype

    finally:
        if write_output:
            vis.close()

        logmgr.close()
        discr.close()

if __name__ == "__main__":
    main()




# entry points for py.test ----------------------------------------------------
def test_wave():
    from pytools.test import mark_test
    mark_long = mark_test.long

    yield ("dirichlet wave equation with SP data", mark_long(main),
            False, TAG_ALL, TAG_NONE, TAG_NONE, "upwind", numpy.float64)
    yield ("dirichlet wave equation with SP complex data", mark_long(main),
            False, TAG_ALL, TAG_NONE, TAG_NONE, "upwind", numpy.complex64)
    yield ("dirichlet wave equation with DP complex data", mark_long(main),
            False, TAG_ALL, TAG_NONE, TAG_NONE, "upwind", numpy.complex128)
    for flux_type in ["upwind", "central"]:
        yield ("dirichlet wave equation with %s flux" % flux_type,
                mark_long(main),
                False, TAG_ALL, TAG_NONE, TAG_NONE, flux_type)
    yield ("neumann wave equation", mark_long(main),
            False, TAG_NONE, TAG_ALL, TAG_NONE)
    yield ("radiation-bc wave equation", mark_long(main),
            False, TAG_NONE, TAG_NONE, TAG_ALL)<|MERGE_RESOLUTION|>--- conflicted
+++ resolved
@@ -93,11 +93,7 @@
             [discr.volume_zeros(dtype=dtype) for i in range(discr.dimensions)])
 
     dt = discr.dt_factor(op.max_eigenvalue())
-<<<<<<< HEAD
     nsteps = int(4.0/dt)
-=======
-    nsteps = int(2/dt)
->>>>>>> 236814b6
     if rcon.is_head_rank:
         print "dt", dt
         print "nsteps", nsteps
