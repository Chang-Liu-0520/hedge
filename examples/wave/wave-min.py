--- conflicted
+++ resolved
@@ -63,19 +63,11 @@
     fields = join_fields(discr.volume_zeros(),
             [discr.volume_zeros() for i in range(discr.dimensions)])
 
-<<<<<<< HEAD
-    # timestep loop -----------------------------------------------------------
-=======
->>>>>>> 236814b6
     from hedge.timestep import RK4TimeStepper
     stepper = RK4TimeStepper()
     dt = discr.dt_factor(op.max_eigenvalue(), RK4TimeStepper)
 
-<<<<<<< HEAD
-    nsteps = int(5/dt)
-=======
     nsteps = int(1/dt)
->>>>>>> 236814b6
     print "dt=%g nsteps=%d" % (dt, nsteps)
 
     rhs = op.bind(discr)
