# Hedge - the Hybrid'n'Easy DG Environment
# Copyright (C) 2009 Andreas Kloeckner
#
# This program is free software: you can redistribute it and/or modify
# it under the terms of the GNU General Public License as published by
# the Free Software Foundation, either version 3 of the License, or
# (at your option) any later version.
#
# This program is distributed in the hope that it will be useful,
# but WITHOUT ANY WARRANTY; without even the implied warranty of
# MERCHANTABILITY or FITNESS FOR A PARTICULAR PURPOSE.  See the
# GNU General Public License for more details.
#
# You should have received a copy of the GNU General Public License
# along with this program.  If not, see <http://www.gnu.org/licenses/>.




from __future__ import division
import numpy
import numpy.linalg as la
from hedge.mesh import TAG_ALL, TAG_NONE




def main(write_output=True, \
        dir_tag=TAG_NONE, \
        neu_tag=TAG_NONE,\
        rad_tag=TAG_ALL,
        flux_type_arg="upwind"):
    from math import sin, cos, pi, exp, sqrt

    from hedge.backends import guess_run_context
    rcon = guess_run_context()

    dim = 2

    if dim == 1:
        if rcon.is_head_rank:
            from hedge.mesh.generator import make_uniform_1d_mesh
            mesh = make_uniform_1d_mesh(-10, 10, 500)
    elif dim == 2:
        from hedge.mesh.generator import make_rect_mesh
        if rcon.is_head_rank:
            mesh = make_rect_mesh(a=(-1,-1),b=(1,1),max_area=0.003)
    elif dim == 3:
        if rcon.is_head_rank:
            from hedge.mesh.generator import make_ball_mesh
            mesh = make_ball_mesh(max_volume=0.0005)
    else:
        raise RuntimeError, "bad number of dimensions"

    if rcon.is_head_rank:
        print "%d elements" % len(mesh.elements)
        mesh_data = rcon.distribute_mesh(mesh)
    else:
        mesh_data = rcon.receive_mesh()

    discr = rcon.make_discretization(mesh_data, order=4)

    from hedge.timestep import RK4TimeStepper
    stepper = RK4TimeStepper()

    from hedge.visualization import VtkVisualizer
    if write_output:
        vis = VtkVisualizer(discr, rcon, "fld")

    def source_u(x, el):
        x = x - numpy.array([0.7, 0.4])
        return exp(-numpy.dot(x, x)*256)

    def c_speed(x, el):
        if la.norm(x) < 0.4:
            return 1
        else:
            return 0.5

    from hedge.models.wave import VariableVelocityStrongWaveOperator
    from hedge.data import \
            TimeIntervalGivenFunction, \
<<<<<<< HEAD
            TimeConstantGivenFunction, \
            make_tdep_given
    from hedge.mesh import TAG_ALL, TAG_NONE
    op = VariableVelocityStrongWaveOperator(
            make_tdep_given(c_speed), 
=======
            make_tdep_given
    from hedge.mesh import TAG_ALL, TAG_NONE
    op = VariableVelocityStrongWaveOperator(
            make_tdep_given(c_speed),
>>>>>>> 3409f0e0
            discr.dimensions, 
            source=TimeIntervalGivenFunction(
                make_tdep_given(source_u),
                0, 0.1),
            dirichlet_tag=dir_tag,
            neumann_tag=neu_tag,
            radiation_tag=rad_tag,
            flux_type=flux_type_arg
            )

    from hedge.tools import join_fields
    fields = join_fields(discr.volume_zeros(),
            [discr.volume_zeros() for i in range(discr.dimensions)])

    # diagnostics setup -------------------------------------------------------
    from pytools.log import LogManager, \
            add_general_quantities, \
            add_simulation_quantities, \
            add_run_info

    if write_output:
        log_file_name = "wave.dat"
    else:
        log_file_name = None

    logmgr = LogManager(log_file_name, "w", rcon.communicator)
    add_run_info(logmgr)
    add_general_quantities(logmgr)
    add_simulation_quantities(logmgr)
    discr.add_instrumentation(logmgr)

    from pytools.log import IntervalTimer
    vis_timer = IntervalTimer("t_vis", "Time spent visualizing")
    logmgr.add_quantity(vis_timer)
    stepper.add_instrumentation(logmgr)

    from hedge.log import Integral, LpNorm
    u_getter = lambda: fields[0]
    logmgr.add_quantity(LpNorm(u_getter, discr, 1, name="l1_u"))
    logmgr.add_quantity(LpNorm(u_getter, discr, name="l2_u"))

    logmgr.add_watches(["step.max", "t_sim.max", "l2_u", "t_step.max"])

    # timestep loop -----------------------------------------------------------
    rhs = op.bind(discr)
    try:
        dt = op.estimate_timestep(discr, stepper=stepper, fields=fields)
        if flux_type_arg == "central":
            dt *= 0.25

        from hedge.timestep import times_and_steps
        step_it = times_and_steps(final_time=3, logmgr=logmgr,
                max_dt_getter=lambda t: dt)

        for step, t, dt in step_it:
            if step % 10 == 0 and write_output:
                visf = vis.make_file("fld-%04d" % step)

                vis.add_data(visf,
                        [
                            ("u", fields[0]),
                            ("v", fields[1:]), 
                            ("c", op.c.volume_interpolant(0, discr)), 
                        ],
                        time=t,
                        step=step)
                visf.close()

            fields = stepper(fields, t, dt, rhs)

        assert discr.norm(fields) < 1
    finally:
        if write_output:
            vis.close()

        logmgr.close()
        discr.close()

if __name__ == "__main__":
    main(flux_type_arg="central")




# entry points for py.test ----------------------------------------------------
def test_var_velocity_wave():
    from pytools.test import mark_test
    mark_long = mark_test.long

    for flux_type in ["upwind", "central"]:
        yield ("dirichlet var-v wave equation with %s flux" % flux_type,
                mark_long(main),
                False, TAG_ALL, TAG_NONE, TAG_NONE, flux_type)
    yield ("neumann var-v wave equation", mark_long(main),
            False, TAG_NONE, TAG_ALL, TAG_NONE)
    yield ("radiation-bc var-v wave equation", mark_long(main),
            False, TAG_NONE, TAG_NONE, TAG_ALL)<|MERGE_RESOLUTION|>--- conflicted
+++ resolved
@@ -80,18 +80,10 @@
     from hedge.models.wave import VariableVelocityStrongWaveOperator
     from hedge.data import \
             TimeIntervalGivenFunction, \
-<<<<<<< HEAD
-            TimeConstantGivenFunction, \
-            make_tdep_given
-    from hedge.mesh import TAG_ALL, TAG_NONE
-    op = VariableVelocityStrongWaveOperator(
-            make_tdep_given(c_speed), 
-=======
             make_tdep_given
     from hedge.mesh import TAG_ALL, TAG_NONE
     op = VariableVelocityStrongWaveOperator(
             make_tdep_given(c_speed),
->>>>>>> 3409f0e0
             discr.dimensions, 
             source=TimeIntervalGivenFunction(
                 make_tdep_given(source_u),
