--- conflicted
+++ resolved
@@ -19,16 +19,6 @@
 
 from __future__ import division
 
-<<<<<<< HEAD
-
-
-
-def run_convergence_test_advec(debug_output=False):
-    """Test whether 2/3D advection actually converges"""
-
-    import numpy
-    import numpy.linalg as la
-=======
 import numpy
 import numpy.linalg as la
 
@@ -38,17 +28,12 @@
 def run_convergence_test_advec(dtype, debug_output=False):
     """Test whether 2/3D advection actually converges"""
 
->>>>>>> 236814b6
     from hedge.mesh import make_ball_mesh, make_box_mesh, make_rect_mesh
     from hedge.element import TetrahedralElement, TriangularElement
     from hedge.timestep import RK4TimeStepper
     from hedge.tools import EOCRecorder
     from math import sin, pi, sqrt
-<<<<<<< HEAD
-    from hedge.pde import StrongAdvectionOperator
-=======
     from hedge.models.advection import StrongAdvectionOperator
->>>>>>> 236814b6
     from hedge.data import TimeDependentGivenFunction
     from hedge.visualization import SiloVisualizer
 
@@ -105,19 +90,6 @@
                 for order in [1,2,3,4]:
                     if rcon.is_head_rank:
                         mesh_data = rcon.distribute_mesh(mesh, partition)
-<<<<<<< HEAD
-                    else:
-                        mesh_data = rcon.receive_mesh()
-
-                    dims = mesh.points.shape[1]
-                    if dims == 2:
-                        el_class = TriangularElement
-                    else:
-                        el_class = TetrahedralElement
-
-                    discr = rcon.make_discretization(mesh_data, 
-                            el_class(order))
-=======
                     else:
                         mesh_data = rcon.receive_mesh()
 
@@ -129,64 +101,12 @@
 
                     discr = rcon.make_discretization(mesh_data, order=order,
                             default_scalar_type=dtype)
->>>>>>> 236814b6
 
                     op = StrongAdvectionOperator(v[:dims], 
                             inflow_u=TimeDependentGivenFunction(u_analytic),
                             flux_type=flux_type)
                     if debug_output:
                         vis = SiloVisualizer(discr, rcon)
-<<<<<<< HEAD
-
-                    u = discr.interpolate_volume_function(lambda x, el: u_analytic(x, el, 0))
-                    ic = u.copy()
-
-                    dt = discr.dt_factor(op.max_eigenvalue())
-                    nsteps = int(1/dt)
-                    if debug_output and rcon.is_head_rank:
-                        print "#steps=%d #elements=%d" % (nsteps, len(mesh.elements))
-
-                    test_name = "test-%s-o%d-m%d-r%s" % (
-                            flux_type, order, i_mesh, random_partition)
-
-                    rhs = op.bind(discr)
-
-                    stepper = RK4TimeStepper()
-                    for step in range(nsteps):
-                        u = stepper(u, step*dt, dt, rhs)
-
-                    u_true = discr.interpolate_volume_function(
-                            lambda x, el: u_analytic(x, el, nsteps*dt))
-                    error = u-u_true
-                    l2_error = discr.norm(error)
-
-                    if debug_output:
-                        visf = vis.make_file(test_name+"-final")
-                        vis.add_data(visf, [
-                            ("u", u),
-                            ("u_true", u_true),
-                            ("ic", ic)])
-                        visf.close()
-
-                    eoc_rec.add_data_point(order, l2_error)
-
-                if debug_output and rcon.is_head_rank:
-                    print "%s\n%s\n" % (flux_type.upper(), "-" * len(flux_type))
-                    print eoc_rec.pretty_print(abscissa_label="Poly. Order", 
-                            error_label="L2 Error")
-
-                assert eoc_rec.estimate_order_of_convergence()[0,1] > 3
-                assert eoc_rec.estimate_order_of_convergence(2)[-1,1] > 7
-
-
-
-
-from pytools.test import mark_test
-@mark_test(mpi=True, long=True)
-def test_hedge_parallel():
-    from pytools.mpi import run_with_mpi_ranks
-    run_with_mpi_ranks(__file__, 2, run_convergence_test_advec)
-=======
 
                     u = discr.interpolate_volume_function(
                             lambda x, el: u_analytic(x, el, 0))
@@ -249,14 +169,9 @@
         yield ("CPU-MPI in %s precision" % dtype, 
                 mark_long_mpi(run_parallel_test),
                 dtype)
->>>>>>> 236814b6
 
 
 
 
 if __name__ == "__main__":
-<<<<<<< HEAD
-    test_hedge_parallel()
-=======
-    run_parallel_test(numpy.float32)
->>>>>>> 236814b6
+    run_parallel_test(numpy.float32)