# -*- coding: utf8 -*-
"""Canned operators for several PDEs, such as Maxwell's, heat, Poisson, etc."""

from __future__ import division

__copyright__ = "Copyright (C) 2007 Andreas Kloeckner"

__license__ = """
This program is free software: you can redistribute it and/or modify
it under the terms of the GNU General Public License as published by
the Free Software Foundation, either version 3 of the License, or
(at your option) any later version.

This program is distributed in the hope that it will be useful,
but WITHOUT ANY WARRANTY; without even the implied warranty of
MERCHANTABILITY or FITNESS FOR A PARTICULAR PURPOSE.  See the
GNU General Public License for more details.

You should have received a copy of the GNU General Public License
along with this program.  If not, see U{http://www.gnu.org/licenses/}.
"""





import numpy
import numpy.linalg as la
import pyublas
import hedge.tools
import hedge.mesh
import hedge.data
from pytools import memoize_method, Record




class Operator(object):
    """A base class for Discontinuous Galerkin operators.

    You may derive your own operators from this class, but, at present
    this class provides no functionality. Its function is merely as
    documentation, to group related classes together in an inheritance
    tree.
    """
    pass




class TimeDependentOperator(Operator):
    """A base class for time-dependent Discontinuous Galerkin operators.

    You may derive your own operators from this class, but, at present
    this class provides no functionality. Its function is merely as
    documentation, to group related classes together in an inheritance
    tree.
    """
    pass




# operator binding ------------------------------------------------------------
class GradientOperator(Operator):
    def __init__(self, dimensions):
        self.dimensions = dimensions

    def flux(self):
        from hedge.flux import make_normal, FluxScalarPlaceholder
        u = FluxScalarPlaceholder()

        normal = make_normal(self.dimensions)
        return u.int*normal - u.avg*normal

    def op_template(self):
        from hedge.mesh import TAG_ALL
        from hedge.optemplate import Field, pair_with_boundary, \
                make_nabla, InverseMassOperator, get_flux_operator

        u = Field("u")
        bc = Field("bc")

        nabla = make_nabla(self.dimensions)
        flux_op = get_flux_operator(self.flux())

        return nabla*u - InverseMassOperator()*(
                flux_op * u +
                flux_op * pair_with_boundary(u, bc, TAG_ALL)
                )

    def bind(self, discr):
        compiled_op_template = discr.compile(self.op_template())

        def op(u):
            from hedge.mesh import TAG_ALL

            return compiled_op_template(u=u,
                    bc=discr.boundarize_volume_field(u, TAG_ALL))

        return op




class DivergenceOperator(Operator):
    def __init__(self, dimensions, subset=None):
        self.dimensions = dimensions

        if subset is None:
            self.subset = dimensions * [True,]
        else:
            # chop off any extra dimensions
            self.subset = subset[:dimensions]

        from hedge.tools import count_subset
        self.arg_count = count_subset(self.subset)

    def flux(self):
        from hedge.flux import make_normal, FluxVectorPlaceholder

        v = FluxVectorPlaceholder(self.arg_count)

        normal = make_normal(self.dimensions)

        flux = 0
        idx = 0

        for i, i_enabled in enumerate(self.subset):
            if i_enabled and i < self.dimensions:
                flux += (v.int-v.avg)[idx]*normal[i]
                idx += 1

        return flux

    def op_template(self):
        from hedge.mesh import TAG_ALL
        from hedge.optemplate import make_vector_field, pair_with_boundary, \
                get_flux_operator, make_nabla, InverseMassOperator

        nabla = make_nabla(self.dimensions)
        m_inv = InverseMassOperator()

        v = make_vector_field("v", self.arg_count)
        bc = make_vector_field("bc", self.arg_count)

        local_op_result = 0
        idx = 0
        for i, i_enabled in enumerate(self.subset):
            if i_enabled and i < self.dimensions:
                local_op_result += nabla[i]*v[idx]
                idx += 1

        flux_op = get_flux_operator(self.flux())

        return local_op_result - m_inv*(
                flux_op * v +
                flux_op * pair_with_boundary(v, bc, TAG_ALL))

    def bind(self, discr):
        compiled_op_template = discr.compile(self.op_template())

        def op(v):
            from hedge.mesh import TAG_ALL
            return compiled_op_template(v=v,
                    bc=discr.boundarize_volume_field(v, TAG_ALL))

        return op





class AdvectionOperatorBase(TimeDependentOperator):
    flux_types = [
            "central",
            "upwind",
            "lf"
            ]

    def __init__(self, v,
            inflow_tag="inflow",
            inflow_u=hedge.data.make_tdep_constant(0),
            outflow_tag="outflow",
            flux_type="central"
            ):
        self.dimensions = len(v)
        self.v = v
        self.inflow_tag = inflow_tag
        self.inflow_u = inflow_u
        self.outflow_tag = outflow_tag
        self.flux_type = flux_type

    def weak_flux(self):
        from hedge.flux import make_normal, FluxScalarPlaceholder, IfPositive

        u = FluxScalarPlaceholder(0)
        normal = make_normal(self.dimensions)

        if self.flux_type == "central":
            return u.avg*numpy.dot(normal, self.v)
        elif self.flux_type == "lf":
            return u.avg*numpy.dot(normal, self.v) \
                    + 0.5*la.norm(self.v)*(u.int - u.ext)
        elif self.flux_type == "upwind":
            return (numpy.dot(normal, self.v)*
                    IfPositive(numpy.dot(normal, self.v),
                        u.int, # outflow
                        u.ext, # inflow
                        ))
        else:
            raise ValueError, "invalid flux type"

    def max_eigenvalue(self):
        return la.norm(self.v)

    def bind(self, discr):
        compiled_op_template = discr.compile(self.op_template())

        from hedge.mesh import check_bc_coverage
        check_bc_coverage(discr.mesh, [self.inflow_tag, self.outflow_tag])

        def rhs(t, u):
            bc_in = self.inflow_u.boundary_interpolant(t, discr, self.inflow_tag)
            bc_out = discr.boundarize_volume_field(u, self.outflow_tag)

            return compiled_op_template(u=u, bc_in=bc_in, bc_out=bc_out)

        return rhs

    def bind_interdomain(self,
            my_discr, my_part_data,
            nb_discr, nb_part_data):
        from hedge.partition import compile_interdomain_flux
        compiled_op_template, from_nb_indices = compile_interdomain_flux(
                self.op_template(), "u", "nb_bdry_u",
                my_discr, my_part_data, nb_discr, nb_part_data,
                use_stupid_substitution=True)

        from hedge.tools import with_object_array_or_scalar, is_zero

        def nb_bdry_permute(fld):
            if is_zero(fld):
                return 0
            else:
                return fld[from_nb_indices]

        def rhs(t, u, u_neighbor):
            return compiled_op_template(u=u,
                    nb_bdry_u=with_object_array_or_scalar(nb_bdry_permute, u_neighbor))

        return rhs




class StrongAdvectionOperator(AdvectionOperatorBase):
    def flux(self):
        from hedge.flux import make_normal, FluxScalarPlaceholder

        u = FluxScalarPlaceholder(0)
        normal = make_normal(self.dimensions)

        return u.int * numpy.dot(normal, self.v) - self.weak_flux()

    def op_template(self):
        from hedge.optemplate import Field, pair_with_boundary, \
                get_flux_operator, make_nabla, InverseMassOperator

        u = Field("u")
        bc_in = Field("bc_in")

        nabla = make_nabla(self.dimensions)
        m_inv = InverseMassOperator()

        flux_op = get_flux_operator(self.flux())

        return (
                -numpy.dot(self.v, nabla*u)
                + m_inv*(
                flux_op * u
                + flux_op * pair_with_boundary(u, bc_in, self.inflow_tag)
                #+ flux_op * pair_with_boundary(u, bc_out, self.outflow_tag)
                )
                )




class WeakAdvectionOperator(AdvectionOperatorBase):
    def flux(self):
        return self.weak_flux()

    def op_template(self):
        from hedge.optemplate import Field, pair_with_boundary, \
                get_flux_operator, make_minv_stiffness_t, InverseMassOperator

        u = Field("u")

        bc_in = Field("bc_in")
        bc_out = Field("bc_out")

        minv_st = make_minv_stiffness_t(self.dimensions)
        m_inv = InverseMassOperator()

        flux_op = get_flux_operator(self.flux())

        return numpy.dot(self.v, minv_st*u) - m_inv*(
                    flux_op*u
                    + flux_op * pair_with_boundary(u, bc_in, self.inflow_tag)
                    + flux_op * pair_with_boundary(u, bc_out, self.outflow_tag)
                    )


class VariableCoefficientAdvectionOperator:
    """A class for space- and time-dependent DG-advection operators.

    `advec_v` is a callable expecting two arguments `(x, t)` representing space and time,
    and returning an n-dimensional vector representing the velocity at x.
    `bc_u_f` is a callable expecting `(x, t)` representing space and time,
    and returning an 1-dimensional vector representing the state on the boundary.
    Both `advec_v` and `bc_u_f` conform to the
    `hedge.data.ITimeDependentGivenFunction` interface.
    """

    flux_types = [
            "central",
            "upwind",
            "lf"
            ]

    def __init__(self,
            dimensions,
            advec_v,
            bc_u_f="None",
            flux_type="central"
            ):
        self.dimensions = dimensions
        self.advec_v = advec_v
        self.bc_u_f = bc_u_f
        self.flux_type = flux_type

    def flux(self, ):
        from hedge.flux import \
                        make_normal, \
                        FluxScalarPlaceholder, \
                        FluxVectorPlaceholder, \
                        IfPositive, flux_max, norm

        d = self.dimensions

        w = FluxVectorPlaceholder((1+d)+1)
        u = w[0]
        v = w[1:d+1]
        c = w[1+d]

        normal = make_normal(self.dimensions)

        if self.flux_type == "central":
            return (u.int*numpy.dot(v.int, normal )
                    + u.ext*numpy.dot(v.ext, normal)) * 0.5
        elif self.flux_type == "lf":
            n_vint = numpy.dot(normal, v.int)
            n_vext = numpy.dot(normal, v.ext)
            return 0.5 * (n_vint * u.int + n_vext * u.ext) \
                   - 0.5 * (u.ext - u.int) \
                   * flux_max(c.int, c.ext)

        elif self.flux_type == "upwind":
            return (
                    IfPositive(numpy.dot(normal, v.avg),
                        numpy.dot(normal, v.int) * u.int, # outflow
                        numpy.dot(normal, v.ext) * u.ext, # inflow
                        ))
            return f
        else:
            raise ValueError, "invalid flux type"

    def op_template(self):
        from hedge.optemplate import \
                Field, \
                pair_with_boundary, \
                get_flux_operator, \
                make_minv_stiffness_t, \
                InverseMassOperator,\
                make_vector_field

        from hedge.tools import join_fields, \
                                ptwise_dot

        from hedge.optemplate import ElementwiseMaxOperator, BoundarizeOperator


        u = Field("u")
        v = make_vector_field("v", self.dimensions)
        c = ElementwiseMaxOperator()*ptwise_dot(1, 1, v, v)
        w = join_fields(u, v, c)

        # boundary conditions -------------------------------------------------
        from hedge.mesh import TAG_ALL
        bc_c = BoundarizeOperator(TAG_ALL) * c
        bc_u = Field("bc_u")
        bc_v = BoundarizeOperator(TAG_ALL) * v
        if self.bc_u_f is "None":
            bc_w = join_fields(0, bc_v, bc_c)
        else:
            bc_w = join_fields(bc_u, bc_v, bc_c)

        minv_st = make_minv_stiffness_t(self.dimensions)
        m_inv = InverseMassOperator()

        flux_op = get_flux_operator(self.flux())

        result = numpy.dot(minv_st, v*u) - m_inv*(
                    flux_op * w
                    + flux_op * pair_with_boundary(w, bc_w, TAG_ALL)
                    )
        return result

    def bind(self, discr):
        compiled_op_template = discr.compile(self.op_template())

        from hedge.mesh import check_bc_coverage, TAG_ALL
        check_bc_coverage(discr.mesh, [TAG_ALL])

        def rhs(t, u):
            v = self.advec_v.volume_interpolant(t, discr)

            if self.bc_u_f is not "None":
                bc_u = self.bc_u_f.boundary_interpolant(t, discr, tag=TAG_ALL)
                return compiled_op_template(u=u, v=v, bc_u=bc_u)
            else:
                return compiled_op_template(u=u, v=v)

        return rhs

    def max_eigenvalue(self, t, discr):
        # Gives the max eigenvalue of a vector of eigenvalues.
        # As the velocities of each node is stored in the velocity-vector-field
        # a pointwise dot product of this vector has to be taken to get the
        # magnitude of the velocity at each node. From this vector the maximum
        # values limits the timestep.

        from hedge.tools import ptwise_dot
        v = self.advec_v.volume_interpolant(t, discr)
        return (ptwise_dot(1, 1, v, v)**0.5).max()




class StrongWaveOperator:
    """This operator discretizes the Wave equation S{part}tt u = c^2 S{Delta} u.

    To be precise, we discretize the hyperbolic system

      * S{part}t u - c div v = 0
      * S{part}t v - c grad u = 0

    The sign of M{v} determines whether we discretize the forward or the
    backward wave equation.

    c is assumed to be constant across all space.
    """

    def __init__(self, c, dimensions, source_f=None,
            flux_type="upwind",
            dirichlet_tag=hedge.mesh.TAG_ALL,
            neumann_tag=hedge.mesh.TAG_NONE,
            radiation_tag=hedge.mesh.TAG_NONE):
        assert isinstance(dimensions, int)

        self.c = c
        self.dimensions = dimensions
        self.source_f = source_f

        if self.c > 0:
            self.sign = 1
        else:
            self.sign = -1

        self.dirichlet_tag = dirichlet_tag
        self.neumann_tag = neumann_tag
        self.radiation_tag = radiation_tag

        self.flux_type = flux_type

    def flux(self):
        from hedge.flux import FluxVectorPlaceholder, make_normal

        dim = self.dimensions
        w = FluxVectorPlaceholder(1+dim)
        u = w[0]
        v = w[1:]
        normal = make_normal(dim)

        from hedge.tools import join_fields
        flux_weak = join_fields(
                numpy.dot(v.avg, normal),
                u.avg * normal)

        if self.flux_type == "central":
            pass
        elif self.flux_type == "upwind":
            # see doc/notes/hedge-notes.tm
            flux_weak -= self.sign*join_fields(
                    0.5*(u.int-u.ext),
                    0.5*(normal * numpy.dot(normal, v.int-v.ext)))
        else:
            raise ValueError, "invalid flux type '%s'" % self.flux_type

        flux_strong = join_fields(
                numpy.dot(v.int, normal),
                u.int * normal) - flux_weak

        return -self.c*flux_strong

    def op_template(self):
        from hedge.optemplate import \
                make_vector_field, \
                pair_with_boundary, \
                get_flux_operator, \
                make_nabla, \
                InverseMassOperator, \
                BoundarizeOperator

        d = self.dimensions

        w = make_vector_field("w", d+1)
        u = w[0]
        v = w[1:]

        # boundary conditions -------------------------------------------------

        from hedge.tools import join_fields

        dir_bc = join_fields(-u, v)
        neu_bc = join_fields(u, -v)

        from hedge.optemplate import make_normal
        rad_normal = make_normal(self.radiation_tag, d)

        rad_u = BoundarizeOperator(self.radiation_tag) * u
        rad_v = BoundarizeOperator(self.radiation_tag) * v

        rad_bc = join_fields(
                0.5*(rad_u - self.sign*numpy.dot(rad_normal, rad_v)),
                0.5*rad_normal*(numpy.dot(rad_normal, rad_v) - self.sign*rad_u)
                )

        # entire operator -----------------------------------------------------
        nabla = make_nabla(d)
        flux_op = get_flux_operator(self.flux())

        from hedge.tools import join_fields
        return (
                - join_fields(
                    -self.c*numpy.dot(nabla, v),
                    -self.c*(nabla*u)
                    )
                +
                InverseMassOperator() * (
                    flux_op*w
                    + flux_op * pair_with_boundary(w, dir_bc, self.dirichlet_tag)
                    + flux_op * pair_with_boundary(w, neu_bc, self.neumann_tag)
                    + flux_op * pair_with_boundary(w, rad_bc, self.radiation_tag)
                    ))


    def bind(self, discr):
        from hedge.mesh import check_bc_coverage
        check_bc_coverage(discr.mesh, [
            self.dirichlet_tag,
            self.neumann_tag,
            self.radiation_tag])

        compiled_op_template = discr.compile(self.op_template())

        def rhs(t, w):
            rhs = compiled_op_template(w=w)

            if self.source_f is not None:
                rhs[0] += self.source_f(t)

            return rhs

        return rhs

    def max_eigenvalue(self):
        return abs(self.c)




class VariableVelocityStrongWaveOperator:
    """This operator discretizes the Wave equation S{part}tt u = c^2 S{Delta} u.

    To be precise, we discretize the hyperbolic system

      * S{part}t u - c div v = 0
      * S{part}t v - c grad u = 0
    """

    def __init__(self, c, dimensions, source=None,
            flux_type="upwind",
            dirichlet_tag=hedge.mesh.TAG_ALL,
            neumann_tag=hedge.mesh.TAG_NONE,
            radiation_tag=hedge.mesh.TAG_NONE,
            time_sign=1):
        """`c` is assumed to be positive and conforms to the
        `hedge.data.ITimeDependentGivenFunction` interface.

        `source` also conforms to the
        `hedge.data.ITimeDependentGivenFunction` interface.
        """
        assert isinstance(dimensions, int)

        self.c = c
        self.time_sign = time_sign
        self.dimensions = dimensions
        self.source = source

        self.dirichlet_tag = dirichlet_tag
        self.neumann_tag = neumann_tag
        self.radiation_tag = radiation_tag

        self.flux_type = flux_type

    def flux(self):
        from hedge.flux import FluxVectorPlaceholder, make_normal

        dim = self.dimensions
        w = FluxVectorPlaceholder(2+dim)
        c = w[0]
        u = w[1]
        v = w[2:]
        normal = make_normal(dim)

        from hedge.tools import join_fields
        flux = self.time_sign*1/2*join_fields(
                c.ext * numpy.dot(v.ext, normal)
                - c.int * numpy.dot(v.int, normal),
                normal*(c.ext*u.ext - c.int*u.int))

        if self.flux_type == "central":
            pass
        elif self.flux_type == "upwind":
            flux += join_fields(
                    c.ext*u.ext - c.int*u.int,
                    c.ext*normal*numpy.dot(normal, v.ext)
                    - c.int*normal*numpy.dot(normal, v.int)
                    )
        else:
            raise ValueError, "invalid flux type '%s'" % self.flux_type

        return flux

    def op_template(self):
        from hedge.optemplate import \
                Field, \
                make_vector_field, \
                pair_with_boundary, \
                get_flux_operator, \
                make_nabla, \
                InverseMassOperator

        d = self.dimensions

        w = make_vector_field("w", d+1)
        u = w[0]
        v = w[1:]

        from hedge.tools import join_fields
        c = Field("c")
        flux_w = join_fields(c, w)

        # boundary conditions -------------------------------------------------
        from hedge.flux import make_normal
        normal = make_normal(d)

        from hedge.tools import join_fields

        dir_bc = join_fields(c, -u, v)
        neu_bc = join_fields(c, u, -v)
        rad_bc = join_fields(
                c,
                0.5*(u - self.time_sign*numpy.dot(normal, v)),
                0.5*normal*(numpy.dot(normal, v) - self.time_sign*u)
                )

        # entire operator -----------------------------------------------------
        nabla = make_nabla(d)
        flux_op = get_flux_operator(self.flux())

        return (
                - join_fields(
                    -numpy.dot(nabla, self.time_sign*c*v),
                    -(nabla*(self.time_sign*c*u))
                    )
                +
                InverseMassOperator() * (
                    flux_op*flux_w
                    + flux_op * pair_with_boundary(flux_w, dir_bc, self.dirichlet_tag)
                    + flux_op * pair_with_boundary(flux_w, neu_bc, self.neumann_tag)
                    + flux_op * pair_with_boundary(flux_w, rad_bc, self.radiation_tag)
                    ))


    def bind(self, discr):
        from hedge.mesh import check_bc_coverage
        check_bc_coverage(discr.mesh, [
            self.dirichlet_tag,
            self.neumann_tag,
            self.radiation_tag])

        compiled_op_template = discr.compile(self.op_template())

        def rhs(t, w):
            rhs = compiled_op_template(w=w,
                    c=self.c.volume_interpolant(t, discr))

            if self.source is not None:
                rhs[0] += self.source.volume_interpolant(t, discr)

            return rhs

        return rhs

    #def max_eigenvalue(self):
        #return abs(self.c)




class MaxwellOperator(TimeDependentOperator):
    """A 3D Maxwell operator with PEC boundaries.

    Field order is [Ex Ey Ez Hx Hy Hz].
    """

    _default_dimensions = 3

    def __init__(self, epsilon, mu,
            flux_type,
            bdry_flux_type=None,
            pec_tag=hedge.mesh.TAG_ALL,
            absorb_tag=hedge.mesh.TAG_NONE,
            incident_tag=hedge.mesh.TAG_NONE,
            incident_bc=None, current=None, dimensions=None):
        """
        @arg flux_type: can be in [0,1] for anything between central and upwind,
          or "lf" for Lax-Friedrichs.
        """
        e_subset = self.get_eh_subset()[0:3]
        h_subset = self.get_eh_subset()[3:6]

        from hedge.tools import SubsettableCrossProduct
        self.e_cross = SubsettableCrossProduct(
                op2_subset=e_subset, result_subset=h_subset)
        self.h_cross = SubsettableCrossProduct(
                op2_subset=h_subset, result_subset=e_subset)

        from math import sqrt

        self.epsilon = epsilon
        self.mu = mu
        self.c = 1/sqrt(mu*epsilon)

        self.Z = sqrt(mu/epsilon)
        self.Y = 1/self.Z

        self.flux_type = flux_type
        if bdry_flux_type is None:
            self.bdry_flux_type = flux_type
        else:
            self.bdry_flux_type = bdry_flux_type

        self.pec_tag = pec_tag
        self.absorb_tag = absorb_tag
        self.incident_tag = incident_tag

        self.current = current
        self.incident_bc = incident_bc

        self.dimensions = dimensions or self._default_dimensions

    def flux(self, flux_type):
        from hedge.flux import make_normal, FluxVectorPlaceholder
        from hedge.tools import join_fields

        normal = make_normal(self.dimensions)

        from hedge.tools import count_subset
        w = FluxVectorPlaceholder(count_subset(self.get_eh_subset()))
        e, h = self.split_eh(w)

        if flux_type == "lf":
            return join_fields(
                    # flux e,
                    1/2*(
                        -1/self.epsilon*self.h_cross(normal, h.int-h.ext)
                        -self.c/2*(e.int-e.ext)
                    ),
                    # flux h
                    1/2*(
                        1/self.mu*self.e_cross(normal, e.int-e.ext)
                        -self.c/2*(h.int-h.ext))
                    )
        elif isinstance(flux_type, (int, float)):
            # see doc/maxima/maxwell.mac
            return join_fields(
                    # flux e,
                    1/self.epsilon*(
                        -1/2*self.h_cross(normal,
                            h.int-h.ext
                            -flux_type/self.Z*self.e_cross(normal, e.int-e.ext))
                        ),
                    # flux h
                    1/self.mu*(
                        1/2*self.e_cross(normal,
                            e.int-e.ext
                            +flux_type/(self.Y)*self.h_cross(normal, h.int-h.ext))
                        ),
                    )
        else:
            raise ValueError, "maxwell: invalid flux_type (%s)" % self.flux_type

    def local_op(self, e, h):
        def e_curl(field):
            return self.e_cross(nabla, field)

        def h_curl(field):
            return self.h_cross(nabla, field)

        from hedge.optemplate import make_nabla
        from hedge.tools import join_fields, count_subset

        nabla = make_nabla(self.dimensions)

        if self.current is not None:
            from hedge.optemplate import make_vector_field
            j = make_vector_field("j",
                    count_subset(self.get_eh_subset()[:3]))
        else:
            j = 0

        # in conservation form: u_t + A u_x = 0
        return join_fields(
                1/self.epsilon * (j - h_curl(h)),
                1/self.mu * e_curl(e),
                )

    def op_template(self, w=None):
        from hedge.optemplate import pair_with_boundary, \
                InverseMassOperator, get_flux_operator, \
                BoundarizeOperator

        from hedge.optemplate import make_vector_field

        from hedge.tools import count_subset
        fld_cnt = count_subset(self.get_eh_subset())
        if w is None:
            w = make_vector_field("w", fld_cnt)

        e, h = self.split_eh(w)

        # boundary conditions -------------------------------------------------
        from hedge.tools import join_fields
        pec_e = BoundarizeOperator(self.pec_tag) * e
        pec_h = BoundarizeOperator(self.pec_tag) * h
        pec_bc = join_fields(-pec_e, pec_h)

        from hedge.flux import make_normal
        normal = make_normal(self.dimensions)

        absorb_bc = w + 1/2*join_fields(
                self.h_cross(normal, self.e_cross(normal, e))
                - self.Z*self.h_cross(normal, h),
                self.e_cross(normal, self.h_cross(normal, h))
                + self.Y*self.e_cross(normal, e)
                )

        if self.incident_bc is not None:
            from hedge.optemplate import make_common_subexpression
            incident_bc = make_common_subexpression(
                        -make_vector_field("incident_bc", fld_cnt))

        else:
            from hedge.tools import make_obj_array
            incident_bc = make_obj_array([0]*fld_cnt)

        # actual operator template --------------------------------------------
        m_inv = InverseMassOperator()

        flux_op = get_flux_operator(self.flux(self.flux_type))
        bdry_flux_op = get_flux_operator(self.flux(self.bdry_flux_type))

        return - self.local_op(e, h) \
                + m_inv*(
                    flux_op * w
                    +bdry_flux_op * pair_with_boundary(w, pec_bc, self.pec_tag)
                    +bdry_flux_op * pair_with_boundary(w, absorb_bc, self.absorb_tag)
                    +bdry_flux_op * pair_with_boundary(w, incident_bc, self.incident_tag))

    def bind(self, discr, **extra_context):
        from hedge.mesh import check_bc_coverage
        check_bc_coverage(discr.mesh, [
            self.pec_tag, self.absorb_tag, self.incident_tag])

        compiled_op_template = discr.compile(self.op_template())

        from hedge.tools import full_to_subset_indices
        e_indices = full_to_subset_indices(self.get_eh_subset()[0:3])
        all_indices = full_to_subset_indices(self.get_eh_subset())

        def rhs(t, w):
            if self.current is not None:
                j = self.current.volume_interpolant(t, discr)[e_indices]
            else:
                j = 0

            if self.incident_bc is not None:
                incident_bc = self.incident_bc.boundary_interpolant(
                        t, discr, self.incident_tag)[all_indices]
            else:
                incident_bc = 0

            return compiled_op_template(
                    w=w, j=j, incident_bc=incident_bc, **extra_context)

        return rhs

    def assemble_eh(self, e=None, h=None, discr=None):
        if discr is None:
            def zero(): return 0
        else:
            def zero(): return discr.volume_zeros()

        from hedge.tools import count_subset
        e_components = count_subset(self.get_eh_subset()[0:3])
        h_components = count_subset(self.get_eh_subset()[3:6])

        def default_fld(fld, comp):
            if fld is None:
                return [zero() for i in xrange(comp)]
            else:
                return fld

        e = default_fld(e, e_components)
        h = default_fld(h, h_components)

        from hedge.tools import join_fields
        return join_fields(e, h)

    @memoize_method
    def partial_to_eh_subsets(self):
        e_subset = self.get_eh_subset()[0:3]
        h_subset = self.get_eh_subset()[3:6]

        from hedge.tools import partial_to_all_subset_indices
        return tuple(partial_to_all_subset_indices(
            [e_subset, h_subset]))

    def split_eh(self, w):
        e_idx, h_idx = self.partial_to_eh_subsets()
        e, h = w[e_idx], w[h_idx]

        from hedge.flux import FluxVectorPlaceholder as FVP
        if isinstance(w, FVP):
            return FVP(scalars=e), FVP(scalars=h)
        else:
            from hedge.tools import make_obj_array as moa
            return moa(e), moa(h)

    def get_eh_subset(self):
        """Return a 6-tuple of C{bool}s indicating whether field components
        are to be computed. The fields are numbered in the order specified
        in the class documentation.
        """
        return 6*(True,)

    def max_eigenvalue(self):
        """Return the largest eigenvalue of Maxwell's equations as a hyperbolic system."""
        from math import sqrt
        return 1/sqrt(self.mu*self.epsilon)




class TMMaxwellOperator(MaxwellOperator):
    """A 2D TM Maxwell operator with PEC boundaries.

    Field order is [Ez Hx Hy].
    """

    _default_dimensions = 2

    def get_eh_subset(self):
        return (
                (False,False,True) # only ez
                +
                (True,True,False) # hx and hy
                )




class TEMaxwellOperator(MaxwellOperator):
    """A 2D TE Maxwell operator with PEC boundaries.

    Field order is [Ex Ey Hz].
    """

    _default_dimensions = 2

    def get_eh_subset(self):
        return (
                (True,True,False) # ex and ey
                +
                (False,False,True) # only hz
                )




class AbarbanelGottliebPMLMaxwellOperator(MaxwellOperator):
    """Implements a PML as in

    [1] S. Abarbanel and D. Gottlieb, "On the construction and analysis of absorbing
    layers in CEM," Applied Numerical Mathematics,  vol. 27, 1998, S. 331-340.
    (eq 3.7-3.11)

    [2] E. Turkel and A. Yefet, "Absorbing PML
    boundary layers for wave-like equations,"
    Applied Numerical Mathematics,  vol. 27,
    1998, S. 533-557.
    (eq. 4.10)

    [3] Abarbanel, D. Gottlieb, and J.S. Hesthaven, "Long Time Behavior of the
    Perfectly Matched Layer Equations in Computational Electromagnetics,"
    Journal of Scientific Computing,  vol. 17, Dez. 2002, S. 405-422.

    Generalized to 3D in doc/maxima/abarbanel-pml.mac.
    """

    class PMLCoefficients(Record):
        __slots__ = ["sigma", "sigma_prime", "tau"]
        # (tau=mu in [3] , to avoid confusion with permeability)

        def map(self, f):
            return self.__class__(
                    **dict((name, f(getattr(self, name)))
                        for name in self.fields))

    def __init__(self, *args, **kwargs):
        self.add_decay = kwargs.pop("add_decay", True)
        MaxwellOperator.__init__(self, *args, **kwargs)

    def pml_local_op(self, w):
        sub_e, sub_h, sub_p, sub_q = self.split_ehpq(w)

        e_subset = self.get_eh_subset()[0:3]
        h_subset = self.get_eh_subset()[3:6]
        dim_subset = (True,) * self.dimensions + (False,) * (3-self.dimensions)

        def pad_vec(v, subset):
            result = numpy.zeros((3,), dtype=object)
            result[numpy.array(subset, dtype=bool)] = v
            return result

        from hedge.optemplate import make_vector_field
        sig = pad_vec(
                make_vector_field("sigma", self.dimensions),
                dim_subset)
        sig_prime = pad_vec(
                make_vector_field("sigma_prime", self.dimensions),
                dim_subset)
        if self.add_decay:
            tau = pad_vec(
                    make_vector_field("tau", self.dimensions),
                    dim_subset)
        else:
            tau = numpy.zeros((3,))

        e = pad_vec(sub_e, e_subset)
        h = pad_vec(sub_h, h_subset)
        p = pad_vec(sub_p, dim_subset)
        q = pad_vec(sub_q, dim_subset)

        rhs = numpy.zeros(12, dtype=object)

        for mx in range(3):
            my = (mx+1) % 3
            mz = (mx+2) % 3

            from hedge.tools import levi_civita
            assert levi_civita((mx,my,mz)) == 1

            rhs[mx] += -sig[my]/self.epsilon*(2*e[mx]+p[mx]) - 2*tau[my]/self.epsilon*e[mx]
            rhs[my] += -sig[mx]/self.epsilon*(2*e[my]+p[my]) - 2*tau[mx]/self.epsilon*e[my]
            rhs[3+mz] += 1/(self.epsilon*self.mu) * (
              sig_prime[mx] * q[mx] - sig_prime[my] * q[my])

            rhs[6+mx] += sig[my]/self.epsilon*e[mx]
            rhs[6+my] += sig[mx]/self.epsilon*e[my]
            rhs[9+mx] += -sig[mx]/self.epsilon*q[mx] - (e[my] + e[mz])

        from hedge.tools import full_to_subset_indices
        sub_idx = full_to_subset_indices(e_subset+h_subset+dim_subset+dim_subset)

        return rhs[sub_idx]

    def op_template(self, w=None):
        from hedge.tools import count_subset
        fld_cnt = count_subset(self.get_eh_subset())
        if w is None:
            from hedge.optemplate import make_vector_field
            w = make_vector_field("w", fld_cnt+2*self.dimensions)

        from hedge.tools import join_fields
        return join_fields(
                MaxwellOperator.op_template(self, w[:fld_cnt]),
                numpy.zeros((2*self.dimensions,), dtype=object)
                ) + self.pml_local_op(w)

    def bind(self, discr, coefficients):
        return MaxwellOperator.bind(self, discr,
                sigma=coefficients.sigma,
                sigma_prime=coefficients.sigma_prime,
                tau=coefficients.tau)

    def assemble_ehpq(self, e=None, h=None, p=None, q=None, discr=None):
        if discr is None:
            def zero(): return 0
        else:
            def zero(): return discr.volume_zeros()

        from hedge.tools import count_subset
        e_components = count_subset(self.get_eh_subset()[0:3])
        h_components = count_subset(self.get_eh_subset()[3:6])

        def default_fld(fld, comp):
            if fld is None:
                return [zero() for i in xrange(comp)]
            else:
                return fld

        e = default_fld(e, e_components)
        h = default_fld(h, h_components)
        p = default_fld(p, self.dimensions)
        q = default_fld(q, self.dimensions)

        from hedge.tools import join_fields
        return join_fields(e, h, p, q)

    @memoize_method
    def partial_to_ehpq_subsets(self):
        e_subset = self.get_eh_subset()[0:3]
        h_subset = self.get_eh_subset()[3:6]

        dim_subset = [True] * self.dimensions + [False] * (3-self.dimensions)

        from hedge.tools import partial_to_all_subset_indices
        return tuple(partial_to_all_subset_indices(
            [e_subset, h_subset, dim_subset, dim_subset]))

    def split_ehpq(self, w):
        e_idx, h_idx, p_idx, q_idx = self.partial_to_ehpq_subsets()
        e, h, p, q = w[e_idx], w[h_idx], w[p_idx], w[q_idx]

        from hedge.flux import FluxVectorPlaceholder as FVP
        if isinstance(w, FVP):
            return FVP(scalars=e), FVP(scalars=h)
        else:
            from hedge.tools import make_obj_array as moa
            return moa(e), moa(h), moa(p), moa(q)

    # sigma business ----------------------------------------------------------
    def _construct_scalar_coefficients(self, discr, node_coord,
            i_min, i_max, o_min, o_max, exponent):
        assert o_min < i_min <= i_max < o_max

        if o_min != i_min:
            l_dist = (i_min - node_coord) / (i_min-o_min)
            l_dist_prime = discr.volume_zeros(kind="numpy", dtype=node_coord.dtype)
            l_dist_prime[l_dist >= 0] = -1 / (i_min-o_min)
            l_dist[l_dist < 0] = 0
        else:
            l_dist = l_dist_prime = numpy.zeros_like(node_coord)

        if i_max != o_max:
            r_dist = (node_coord - i_max) / (o_max-i_max)
            r_dist_prime = discr.volume_zeros(kind="numpy", dtype=node_coord.dtype)
            r_dist_prime[r_dist >= 0] = 1 / (o_max-i_max)
            r_dist[r_dist < 0] = 0
        else:
            r_dist = r_dist_prime = numpy.zeros_like(node_coord)

        l_plus_r = l_dist+r_dist
        return l_plus_r**exponent, \
                (l_dist_prime+r_dist_prime)*exponent*l_plus_r**(exponent-1), \
                l_plus_r

    def coefficients_from_boxes(self, discr,
            inner_bbox, outer_bbox=None,
            magnitude=None, tau_magnitude=None,
            exponent=None, dtype=None):
        if outer_bbox is None:
            outer_bbox = discr.mesh.bounding_box()

        if exponent is None:
            exponent = 2

        if magnitude is None:
            magnitude = 20

        if tau_magnitude is None:
            tau_magnitude = 0.4

        # scale by free space conductivity
        from math import sqrt
        magnitude = magnitude*sqrt(self.epsilon/self.mu)
        tau_magnitude = tau_magnitude*sqrt(self.epsilon/self.mu)

        i_min, i_max = inner_bbox
        o_min, o_max = outer_bbox

        from hedge.tools import make_obj_array

        nodes = discr.nodes
        if dtype is not None:
            nodes = nodes.astype(dtype)

        sigma, sigma_prime, tau = zip(*[self._construct_scalar_coefficients(
            discr, nodes[:,i],
            i_min[i], i_max[i], o_min[i], o_max[i],
            exponent)
            for i in range(discr.dimensions)])

        return self.PMLCoefficients(
                sigma=magnitude*make_obj_array(sigma),
                sigma_prime=magnitude*make_obj_array(sigma_prime),
                tau=tau_magnitude*make_obj_array(tau))

    def coefficients_from_width(self, discr, width,
            magnitude=None, tau_magnitude=None, exponent=None,
            dtype=None):
        o_min, o_max = discr.mesh.bounding_box()
        return self.coefficients_from_boxes(discr,
                (o_min+width, o_max-width),
                (o_min, o_max),
                magnitude, tau_magnitude, exponent, dtype)




class AbarbanelGottliebPMLTEMaxwellOperator(
        TEMaxwellOperator, AbarbanelGottliebPMLMaxwellOperator):
    # not unimplemented--this IS the implementation.
    pass

class AbarbanelGottliebPMLTMMaxwellOperator(
        TMMaxwellOperator, AbarbanelGottliebPMLMaxwellOperator):
    # not unimplemented--this IS the implementation.
    pass




class WeakPoissonOperator(Operator):
    """Implements the Local Discontinuous Galerkin (LDG) Method for elliptic
    operators.

    See P. Castillo et al.,
    Local discontinuous Galerkin methods for elliptic problems",
    Communications in Numerical Methods in Engineering 18, no. 1 (2002): 69-75.
    """

    def __init__(self, dimensions, diffusion_tensor=None,
            dirichlet_bc=hedge.data.ConstantGivenFunction(), dirichlet_tag="dirichlet",
            neumann_bc=hedge.data.ConstantGivenFunction(), neumann_tag="neumann",
            flux="ip"):
        """Initialize the weak Poisson operator.

        @arg flux: Either C{"ip"} or C{"ldg"} to indicate which type of flux is
        to be used. IP tends to be faster, and is therefore the default.
        """
        self.dimensions = dimensions
        assert isinstance(dimensions, int)

        self.flux_type = flux

        # treat diffusion tensor
        if diffusion_tensor is None:
            diffusion_tensor = hedge.data.ConstantGivenFunction(
                    numpy.eye(dimensions))

        self.diffusion_tensor = diffusion_tensor

        self.dirichlet_bc = dirichlet_bc
        self.dirichlet_tag = dirichlet_tag
        self.neumann_bc = neumann_bc
        self.neumann_tag = neumann_tag

    # fluxes ------------------------------------------------------------------
    def get_weak_flux_set(self, flux):
        class FluxSet: pass
        fs = FluxSet()

        if flux == "ldg":
            ldg_terms = True
        elif flux == "ip":
            ldg_terms = False
        else:
            raise "Invalid flux type '%s'" % flux

        from hedge.flux import FluxVectorPlaceholder, \
                make_normal, PenaltyTerm
        from numpy import dot

        dim = self.dimensions
        vec = FluxVectorPlaceholder(1+dim)
        fs.u = u = vec[0]
        fs.v = v = vec[1:]
        normal = make_normal(dim)

        # central flux
        fs.flux_u = u.avg*normal
        fs.flux_v = dot(v.avg, normal)

        if ldg_terms:
            # ldg terms
            ldg_beta = numpy.array([1]*dim)

            fs.flux_u = fs.flux_u - (u.int-u.ext)*0.5*ldg_beta
            fs.flux_v = fs.flux_v + dot((v.int-v.ext)*0.5, ldg_beta)

        # penalty term
        stab_term = 10 * PenaltyTerm() * (u.int - u.ext)
        fs.flux_v -= stab_term

        # boundary fluxes
        fs.flux_u_dbdry = normal * u.ext
        fs.flux_v_dbdry = dot(v.int, normal) - stab_term

        fs.flux_u_nbdry = normal * u.int
        fs.flux_v_nbdry = dot(normal, v.ext)

        return fs

    # operator application, rhs prep ------------------------------------------
    def grad_op_template(self):
        from hedge.optemplate import Field, pair_with_boundary, get_flux_operator, \
                make_stiffness_t, InverseMassOperator

        stiff_t = make_stiffness_t(self.dimensions)
        m_inv = InverseMassOperator()

        u = Field("u")

        fs = self.get_weak_flux_set(self.flux_type)

        flux_u = get_flux_operator(fs.flux_u)
        flux_u_dbdry = get_flux_operator(fs.flux_u_dbdry)
        flux_u_nbdry = get_flux_operator(fs.flux_u_nbdry)

        return m_inv * (
                - (stiff_t * u)
                + flux_u*u
                + flux_u_dbdry*pair_with_boundary(u, 0, self.dirichlet_tag)
                + flux_u_nbdry*pair_with_boundary(u, 0, self.neumann_tag)
                )

    def div_op_template(self, apply_minv):
        from hedge.optemplate import make_vector_field, pair_with_boundary, \
                make_stiffness_t, InverseMassOperator, get_flux_operator

        d = self.dimensions
        w = make_vector_field("w", 1+d)
        v = w[1:]
        dir_bc_w = make_vector_field("dir_bc_w", 1+d)
        neu_bc_w = make_vector_field("neu_bc_w", 1+d)

        stiff_t = make_stiffness_t(d)
        m_inv = InverseMassOperator()

        fs = self.get_weak_flux_set(self.flux_type)

        flux_v = get_flux_operator(fs.flux_v)
        flux_v_dbdry = get_flux_operator(fs.flux_v_dbdry)
        flux_v_nbdry = get_flux_operator(fs.flux_v_nbdry)

        result = (
                -numpy.dot(stiff_t, v)
                + flux_v * w
                + flux_v_dbdry * pair_with_boundary(w, dir_bc_w, self.dirichlet_tag)
                + flux_v_nbdry * pair_with_boundary(w, neu_bc_w, self.neumann_tag)
                )

        if apply_minv:
            return InverseMassOperator() * result
        else:
            return result

    @memoize_method
    def grad_bc_op_template(self):
        from hedge.optemplate import Field, pair_with_boundary, \
                InverseMassOperator, get_flux_operator

        flux_u_dbdry = get_flux_operator(
                self.get_weak_flux_set(self.flux_type).flux_u_dbdry)

        return InverseMassOperator() * (
                flux_u_dbdry*pair_with_boundary(0, Field("dir_bc_u"),
                    self.dirichlet_tag))

    # bound operator ----------------------------------------------------------
    class BoundPoissonOperator(hedge.tools.OperatorBase):
        def __init__(self, poisson_op, discr):
            hedge.tools.OperatorBase.__init__(self)
            self.discr = discr

            pop = self.poisson_op = poisson_op

            self.grad_c = discr.compile(pop.grad_op_template())
            self.div_c = discr.compile(pop.div_op_template(False))
            self.minv_div_c = discr.compile(pop.div_op_template(True))
            self.grad_bc_c = discr.compile(pop.grad_bc_op_template())

            self.neumann_normals = discr.boundary_normals(poisson_op.neumann_tag)

            if isinstance(pop.diffusion_tensor, hedge.data.ConstantGivenFunction):
                self.diffusion = self.neu_diff = pop.diffusion_tensor.value
            else:
                self.diffusion = pop.diffusion_tensor.volume_interpolant(discr)
                self.neu_diff = pop.diffusion_tensor.boundary_interpolant(discr,
                        poisson_op.neumann_tag)

            # Check whether use of Poincaré mean-value method is required.
            # This only is requested for periodic BC's over the entire domain.
            # Partial periodic BC mixed with other BC's does not need the
            # special treatment.

            from hedge.mesh import TAG_ALL
            self.poincare_mean_value_hack = (
                    len(self.discr.get_boundary(TAG_ALL).nodes)
                    == len(self.discr.get_boundary(poisson_op.neumann_tag).nodes))

        @property
        def dtype(self):
            return self.discr.default_scalar_type

        @property
        def shape(self):
            nodes = len(self.discr)
            return nodes, nodes

        # actual functionality
        def grad(self, u):
            return self.grad_c(u=u)

        def div(self, v, u=None, apply_minv=True):
            """Compute the divergence of v using an LDG operator.

            The divergence computation is unaffected by the scaling
            effected by the diffusion tensor.

            @param apply_minv: Bool specifying whether to compute a complete
              divergence operator. If False, the final application of the inverse
              mass operator is skipped. This is used in L{op}() in order to reduce
              the scheme M{M^{-1} S u = f} to M{S u = M f}, so that the mass operator
              only needs to be applied once, when preparing the right hand side
              in @L{prepare_rhs}.
            """
            from hedge.tools import join_fields

            dim = self.discr.dimensions

            if u is None:
                u = self.discr.volume_zeros()
            w = join_fields(u, v)

            dir_bc_w = join_fields(0, [0]*dim)
            neu_bc_w = join_fields(0, [0]*dim)

            if apply_minv:
                div_tpl = self.minv_div_c
            else:
                div_tpl = self.div_c

            return div_tpl(w=w, dir_bc_w=dir_bc_w, neu_bc_w=neu_bc_w)

        def op(self, u, apply_minv=False):
            from hedge.tools import ptwise_dot

            # Check if poincare mean value method has to be applied.
            if self.poincare_mean_value_hack:
                # ∫(Ω) u dΩ
                state_int = self.discr.integral(u)
                # calculate mean value:  (1/|Ω|) * ∫(Ω) u dΩ
                mean_state = state_int / self.discr.mesh_volume()
                m_mean_state = mean_state * self.discr._mass_ones()
                #m_mean_state = mean_state * m
            else:
                m_mean_state = 0

            return self.div(
                    ptwise_dot(2, 1, self.diffusion, self.grad(u)),
                    u, apply_minv=apply_minv) \
                            - m_mean_state

        __call__ = op

        def prepare_rhs(self, rhs):
            """Prepare the right-hand side for the linear system op(u)=rhs(f).

            In matrix form, LDG looks like this:

            Mv = Cu + g
            Mf = Av + Bu + h

            where v is the auxiliary vector, u is the argument of the operator, f
            is the result of the grad operator, g and h are inhom boundary data, and
            A,B,C are some operator+lifting matrices.

            M f = A Minv(Cu + g) + Bu + h

            so the linear system looks like

            M f = A Minv Cu + A Minv g + Bu + h
            M f - A Minv g - h = (A Minv C + B)u (*)
            --------rhs-------

            So the right hand side we're putting together here is really

            M f - A Minv g - h

            Finally, note that the operator application above implements
            the equation (*) left-multiplied by Minv, so that the
            right-hand-side becomes

            f - Minv( A Minv g + h)
            """
            dim = self.discr.dimensions

            pop = self.poisson_op

            dtag = pop.dirichlet_tag
            ntag = pop.neumann_tag

            dir_bc_u = pop.dirichlet_bc.boundary_interpolant(self.discr, dtag)
            vpart = self.grad_bc_c(dir_bc_u=dir_bc_u)

            from hedge.tools import ptwise_dot
            diff_v = ptwise_dot(2, 1, self.diffusion, vpart)

            def neu_bc_v():
                return ptwise_dot(2, 1, self.neu_diff,
                        self.neumann_normals*
                            pop.neumann_bc.boundary_interpolant(self.discr, ntag))

            from hedge.tools import join_fields
            w = join_fields(0, diff_v)
            dir_bc_w = join_fields(dir_bc_u, [0]*dim)
            neu_bc_w = join_fields(0, neu_bc_v())

            from hedge.optemplate import MassOperator

            return (MassOperator().apply(self.discr,
                rhs.volume_interpolant(self.discr))
                - self.div_c(w=w, dir_bc_w=dir_bc_w, neu_bc_w=neu_bc_w))


    def bind(self, discr):
        assert self.dimensions == discr.dimensions

        from hedge.mesh import check_bc_coverage
        check_bc_coverage(discr.mesh, [self.dirichlet_tag, self.neumann_tag])

        return self.BoundPoissonOperator(self, discr)




class StrongHeatOperator(TimeDependentOperator):
    def __init__(self, dimensions, coeff=hedge.data.ConstantGivenFunction(1),
            dirichlet_bc=hedge.data.ConstantGivenFunction(), dirichlet_tag="dirichlet",
            neumann_bc=hedge.data.ConstantGivenFunction(), neumann_tag="neumann",
            ldg=True):
        self.dimensions = dimensions
        assert isinstance(dimensions, int)

        self.coeff = coeff
        self.ldg = ldg

        self.dirichlet_bc = dirichlet_bc
        self.dirichlet_tag = dirichlet_tag
        self.neumann_bc = neumann_bc
        self.neumann_tag = neumann_tag

    # fluxes ------------------------------------------------------------------
    def get_weak_flux_set(self, ldg):
        class FluxSet: pass
        fs = FluxSet()

        from hedge.flux import FluxVectorPlaceholder, make_normal

        # note here:

        # local DG is unlike the other kids in that the computation of the flux
        # of u depends *only* on u, whereas the computation of the flux of v
        # (yielding the final right hand side) may also depend on u. That's why
        # we use the layout [u,v], where v is simply omitted for the u flux
        # computation.

        dim = self.dimensions
        vec = FluxVectorPlaceholder(1+dim)
        fs.u = u = vec[0]
        fs.v = v = vec[1:]
        normal = fs.normal = make_normal(dim)

        # central
        fs.flux_u = u.avg*normal
        fs.flux_v = numpy.dot(v.avg, normal)

        # dbdry is "dirichlet boundary"
        # nbdry is "neumann boundary"
        fs.flux_u_dbdry = fs.flux_u
        fs.flux_u_nbdry = fs.flux_u

        fs.flux_v_dbdry = fs.flux_v
        fs.flux_v_nbdry = fs.flux_v

        if ldg:
            ldg_beta = numpy.ones((dim,))

            fs.flux_u = fs.flux_u - (u.int-u.ext)*0.5*ldg_beta
            fs.flux_v = fs.flux_v + numpy.dot((v.int-v.ext)*0.5, ldg_beta)

        return fs

    def get_strong_flux_set(self, ldg):
        fs = self.get_weak_flux_set(ldg)

        u = fs.u
        v = fs.v
        normal = fs.normal

        fs.flux_u = u.int*normal - fs.flux_u
        fs.flux_v = numpy.dot(v.int, normal) - fs.flux_v
        fs.flux_u_dbdry = u.int*normal - fs.flux_u_dbdry
        fs.flux_v_dbdry = numpy.dot(v.int, normal) - fs.flux_v_dbdry
        fs.flux_u_nbdry = u.int*normal - fs.flux_u_nbdry
        fs.flux_v_nbdry = numpy.dot(v.int, normal) - fs.flux_v_nbdry

        return fs

    # right-hand side ---------------------------------------------------------
    def grad_op_template(self):
        from hedge.optemplate import Field, pair_with_boundary, \
                InverseMassOperator, make_stiffness, get_flux_operator

        stiff = make_stiffness(self.dimensions)

        u = Field("u")
        sqrt_coeff_u = Field("sqrt_coeff_u")
        dir_bc_u = Field("dir_bc_u")
        neu_bc_u = Field("neu_bc_u")

        fs = self.get_strong_flux_set(self.ldg)
        flux_u = get_flux_operator(fs.flux_u)
        flux_u_dbdry = get_flux_operator(fs.flux_u_dbdry)
        flux_u_nbdry = get_flux_operator(fs.flux_u_nbdry)

        return InverseMassOperator() * (
                stiff * u
                - flux_u*sqrt_coeff_u
                - flux_u_dbdry*pair_with_boundary(sqrt_coeff_u, dir_bc_u, self.dirichlet_tag)
                - flux_u_nbdry*pair_with_boundary(sqrt_coeff_u, neu_bc_u, self.neumann_tag)
                )

    def div_op_template(self):
        from hedge.optemplate import make_vector_field, pair_with_boundary, \
                InverseMassOperator, get_flux_operator, make_stiffness

        stiff = make_stiffness(self.dimensions)

        d = self.dimensions
        w = make_vector_field("w", 1+d)
        v = w[1:]

        dir_bc_w = make_vector_field("dir_bc_w", 1+d)
        neu_bc_w = make_vector_field("neu_bc_w", 1+d)

        fs = self.get_strong_flux_set(self.ldg)
        flux_v = get_flux_operator(fs.flux_v)
        flux_v_dbdry = get_flux_operator(fs.flux_v_dbdry)
        flux_v_nbdry = get_flux_operator(fs.flux_v_nbdry)

        return InverseMassOperator() * (
                numpy.dot(stiff, v)
                - flux_v * w
                - flux_v_dbdry * pair_with_boundary(w, dir_bc_w, self.dirichlet_tag)
                - flux_v_nbdry * pair_with_boundary(w, neu_bc_w, self.neumann_tag)
                )

    # boundary conditions -----------------------------------------------------
    def bind(self, discr):
        from hedge.mesh import check_bc_coverage
        check_bc_coverage(discr.mesh, [self.dirichlet_tag, self.neumann_tag])

        return self.BoundHeatOperator(self, discr)

    class BoundHeatOperator:
        def __init__(self, heat_op, discr):
            hop = self.heat_op = heat_op
            self.discr = discr

            self.sqrt_coeff = numpy.sqrt(
                    hop.coeff.volume_interpolant(discr))
            self.dir_sqrt_coeff = numpy.sqrt(
                    hop.coeff.boundary_interpolant(discr, hop.dirichlet_tag))
            self.neu_sqrt_coeff = numpy.sqrt(
                    hop.coeff.boundary_interpolant(discr, hop.neumann_tag))

            self.neumann_normals = discr.boundary_normals(hop.neumann_tag)

            self.grad_c = discr.compile(hop.grad_op_template())
            self.div_c = discr.compile(hop.div_op_template())

        def dirichlet_bc_u(self, t, sqrt_coeff_u):
            hop = self.heat_op

            return (
                    -self.discr.boundarize_volume_field(sqrt_coeff_u, hop.dirichlet_tag)
                    +2*self.dir_sqrt_coeff*hop.dirichlet_bc.boundary_interpolant(
                        t, self.discr, hop.dirichlet_tag)
                    )

        def dirichlet_bc_v(self, t, sqrt_coeff_v):
            hop = self.heat_op

            return self.discr.boundarize_volume_field(sqrt_coeff_v, hop.dirichlet_tag)

        def neumann_bc_u(self, t, sqrt_coeff_u):
            hop = self.heat_op

            return self.discr.boundarize_volume_field(sqrt_coeff_u, hop.neumann_tag)

        def neumann_bc_v(self, t, sqrt_coeff_v):
            hop = self.heat_op

            from hedge.tools import to_obj_array
            return (
                    -self.discr.boundarize_volume_field(sqrt_coeff_v, hop.neumann_tag)
                    +
                    2*self.neumann_normals*
                        hop.neumann_bc.boundary_interpolant(
                            t, self.discr, hop.neumann_tag))

        def __call__(self, t, u):
            from hedge.tools import join_fields

            hop = self.heat_op

            dtag = hop.dirichlet_tag
            ntag = hop.neumann_tag

            sqrt_coeff_u = self.sqrt_coeff * u

            dir_bc_u = self.dirichlet_bc_u(t, sqrt_coeff_u)
            neu_bc_u = self.neumann_bc_u(t, sqrt_coeff_u)

            v = self.grad_c(
                    u=u, sqrt_coeff_u=sqrt_coeff_u,
                    dir_bc_u=dir_bc_u, neu_bc_u=neu_bc_u)

            from hedge.tools import ptwise_mul
            sqrt_coeff_v = ptwise_mul(self.sqrt_coeff, v)

            dir_bc_v = self.dirichlet_bc_v(t, sqrt_coeff_v)
            neu_bc_v = self.neumann_bc_v(t, sqrt_coeff_v)

            w = join_fields(sqrt_coeff_u, sqrt_coeff_v)
            dir_bc_w = join_fields(dir_bc_u, dir_bc_v)
            neu_bc_w = join_fields(neu_bc_u, neu_bc_v)

            return self.div_c(w=w, dir_bc_w=dir_bc_w, neu_bc_w=neu_bc_w)




class GasDynamicsOperatorBase(TimeDependentOperator):
    def __init__(self, dimensions, gamma, bc):
        self.dimensions = dimensions
        self.gamma = gamma
        self.bc = bc

    def rho(self, q):
        return q[0]

    def e(self, q):
        return q[1]

    def rho_u(self, q):
        return q[2:2+self.dimensions]

    def u(self, q):
        from hedge.tools import make_obj_array
        return make_obj_array([
                rho_u_i/self.rho(q)
                for rho_u_i in self.rho_u(q)])

    def bind(self, discr):
        from hedge.mesh import TAG_ALL
        bound_op = discr.compile(self.op_template())

        def wrap(t, q):
            opt_result = bound_op(
                    q=q, 
                    bc_q=self.bc.boundary_interpolant(t, discr, TAG_ALL))
            max_speed = opt_result[-1]
            ode_rhs = opt_result[:-1]
	    return ode_rhs, discr.nodewise_max(max_speed)

        return wrap




class EulerOperator(GasDynamicsOperatorBase):
    """An nD Euler operator.

<<<<<<< HEAD
    Field order is [rho E rho_u_x rho_u_y ...].
    """
=======
    see JSH, TW: Nodal Discontinuous Galerkin Methods p.206

    dq/dt + dF/dx + dG/dy = 0

    where e.g. in 2D

    q = (rho, rho_u_x, rho_u_y, E)
    F = (rho_u_x, rho_u_x^2 + p, rho_u_x * rho_u_y / rho, u_x * (E + p))
    G = (rho_u_y, rho_u_x * rho_u_y / rho, rho_u_y^2 + p, u_y * (E + p))

    Field order is [rho E rho_u_x rho_u_y ...].
    """

>>>>>>> 7ee75e4f
    def op_template(self):
        from hedge.optemplate import make_vector_field, \
                make_common_subexpression as cse

        def u(q):
            return cse(self.u(q))

        def p(q):
            return cse((self.gamma-1)*(self.e(q) - 0.5*numpy.dot(self.rho_u(q), u(q))))

        def flux(q):
            from pytools import delta
            from hedge.tools import make_obj_array, join_fields
            return [ # one entry for each flux direction
                    cse(join_fields(
                        # flux rho
                        self.rho_u(q)[i],

                        # flux E
                        cse(self.e(q)+p(q))*u(q)[i],

                        # flux rho_u
                        make_obj_array([
                            self.rho_u(q)[i]*self.u(q)[j] + delta(i,j) * p(q)
                            for j in range(self.dimensions)
                            ])
                        ))
                    for i in range(self.dimensions)]

        from hedge.optemplate import make_nabla, InverseMassOperator, \
                ElementwiseMaxOperator

        from pymbolic import var
        sqrt = var("sqrt")

        state = make_vector_field("q", self.dimensions+2)
        bc_state = make_vector_field("bc_q", self.dimensions+2)

        c = cse(sqrt(self.gamma*p(state)/self.rho(state)))

        speed = sqrt(numpy.dot(u(state), u(state))) + c

        from hedge.tools import make_lax_friedrichs_flux, join_fields
        from hedge.mesh import TAG_ALL

        return join_fields(
                (- numpy.dot(make_nabla(self.dimensions), flux(state))
                    + InverseMassOperator()*make_lax_friedrichs_flux(
                        wave_speed=
			ElementwiseMaxOperator()*
			c,
                        state=state, flux_func=flux,
                        bdry_tags_and_states=[
                            (TAG_ALL, bc_state)
                            ],
                        strong=True
                        )),
<<<<<<< HEAD
                    speed)




class NavierStokesOperator(GasDynamicsOperatorBase):
    """An nD Navier-Stokes operator.

    Field order is [rho E rho_u_x rho_u_y ...].
    """

    def __init__(self, dimensions, gamma, mu, bc):
        GasDynamicsOperatorBase.__init__(self, dimensions, gamma, bc)
        self.mu = mu

    def tau(self, q):
        from hedge.optemplate import make_nabla
        from pytools import delta

        dimensions = self.dimensions
        u = self.u
        mu = self.mu
        nabla = make_nabla(dimensions)

        tau = numpy.zeros((dimensions+1, dimensions), dtype=object)
        for i in range(dimensions):
            for j in range(dimensions):
                tau[i,j] = mu * ((nabla[j] * u(q)[i] + nabla[i] * u(q)[j]) - 
                        2/3 * delta(i,j) * numpy.dot(nabla, u(q)))
        for j in range(dimensions):
            tau[dimensions,j] = numpy.dot(u(q), tau[j])
        return tau

    def op_template(self):
        from hedge.optemplate import make_vector_field, \
                make_common_subexpression as cse

        def u(q):
            return cse(self.u(q))

        def p(q):
            return cse((self.gamma-1)*(self.e(q) - 0.5*numpy.dot(self.rho_u(q), u(q))))

        def flux(q):
            from pytools import delta
            from hedge.tools import make_obj_array, join_fields
            return [ # one entry for each flux direction
                    cse(join_fields(
                        # flux rho
                        self.rho_u(q)[i],

                        # flux E
                        cse(self.e(q)+p(q))*u(q)[i] + self.tau(q)[self.dimensions,i],

                        # flux rho_u
                        make_obj_array([
                            self.rho_u(q)[i]*self.u(q)[j] + delta(i,j) * p(q) + self.tau(q)[i,j]
                            for j in range(self.dimensions)
                            ])
                        ))
                    for i in range(self.dimensions)]

        def bdry_flux(q):
            from pytools import delta
            from hedge.tools import make_obj_array, join_fields
            return [ # one entry for each flux direction
                    cse(join_fields(
                        # flux rho
                        self.rho_u(q)[i],

                        # flux E
                        cse(self.e(q)+p(q))*u(q)[i],

                        # flux rho_u
                        make_obj_array([
                            self.rho_u(q)[i]*self.u(q)[j] + delta(i,j) * p(q)
                            for j in range(self.dimensions)
                            ])
                        ))
                    for i in range(self.dimensions)]


        from hedge.optemplate import make_nabla, InverseMassOperator, \
                ElementwiseMaxOperator

        from pymbolic import var
        sqrt = var("sqrt")

        state = make_vector_field("q", self.dimensions+2)
        bc_state = make_vector_field("bc_q", self.dimensions+2)

        c = cse(sqrt(self.gamma*p(state)/self.rho(state)))

        speed = sqrt(numpy.dot(u(state), u(state))) + c

        from hedge.tools import make_lax_friedrichs_flux, join_fields
        from hedge.mesh import TAG_ALL

        return join_fields(
                (- numpy.dot(make_nabla(self.dimensions), flux(state))
                    + InverseMassOperator()*make_lax_friedrichs_flux(
                        wave_speed=
			ElementwiseMaxOperator()*
			c,
                        state=state, flux_func=flux,
                        bdry_tags_and_states=[
                            (TAG_ALL, bc_state)
                            ],
                        strong=True, bdry_flux_func=bdry_flux
                        )),
                    speed)
=======
                    speed)
>>>>>>> 7ee75e4f
<|MERGE_RESOLUTION|>--- conflicted
+++ resolved
@@ -1830,10 +1830,7 @@
 class EulerOperator(GasDynamicsOperatorBase):
     """An nD Euler operator.
 
-<<<<<<< HEAD
     Field order is [rho E rho_u_x rho_u_y ...].
-    """
-=======
     see JSH, TW: Nodal Discontinuous Galerkin Methods p.206
 
     dq/dt + dF/dx + dG/dy = 0
@@ -1847,7 +1844,6 @@
     Field order is [rho E rho_u_x rho_u_y ...].
     """
 
->>>>>>> 7ee75e4f
     def op_template(self):
         from hedge.optemplate import make_vector_field, \
                 make_common_subexpression as cse
@@ -1905,7 +1901,6 @@
                             ],
                         strong=True
                         )),
-<<<<<<< HEAD
                     speed)
 
 
@@ -2016,7 +2011,4 @@
                             ],
                         strong=True, bdry_flux_func=bdry_flux
                         )),
-                    speed)
-=======
-                    speed)
->>>>>>> 7ee75e4f
+                    speed)