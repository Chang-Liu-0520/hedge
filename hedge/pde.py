--- conflicted
+++ resolved
@@ -355,109 +355,4 @@
         return rhs
 
     #def max_eigenvalue(self):
-<<<<<<< HEAD
-        #return abs(self.c)
-=======
-        #return abs(self.c)
-
-
-
-
-class EulerOperator(TimeDependentOperator):
-    """An nD Euler operator.
-
-    Field order is [rho E rho_u_x rho_u_y ...].
-    """
-    def __init__(self, dimensions, gamma, bc):
-        self.dimensions = dimensions
-        self.gamma = gamma
-        self.bc = bc
-
-    def rho(self, q):
-        return q[0]
-
-    def e(self, q):
-        return q[1]
-
-    def rho_u(self, q):
-        return q[2:2+self.dimensions]
-
-    def u(self, q):
-        from hedge.tools import make_obj_array
-        return make_obj_array([
-                rho_u_i/self.rho(q)
-                for rho_u_i in self.rho_u(q)])
-
-    def op_template(self):
-        from hedge.optemplate import make_vector_field
-        from hedge.tools import \
-                make_common_subexpression as cse
-
-        def u(q):
-            return cse(self.u(q))
-
-        def p(q):
-            return cse((self.gamma-1)*(self.e(q) - 0.5*numpy.dot(self.rho_u(q), u(q))))
-
-        def flux(q):
-            from pytools import delta
-            from hedge.tools import make_obj_array, join_fields
-            return [ # one entry for each flux direction
-                    cse(join_fields(
-                        # flux rho
-                        self.rho_u(q)[i],
-
-                        # flux E
-                        cse(self.e(q)+p(q))*u(q)[i],
-
-                        # flux rho_u
-                        make_obj_array([
-                            self.rho_u(q)[i]*self.u(q)[j] + delta(i,j) * p(q)
-                            for j in range(self.dimensions)
-                            ])
-                        ))
-                    for i in range(self.dimensions)]
-
-        from hedge.optemplate import make_nabla, InverseMassOperator, \
-                ElementwiseMaxOperator
-
-        from pymbolic import var
-        sqrt = var("sqrt")
-
-        state = make_vector_field("q", self.dimensions+2)
-        bc_state = make_vector_field("bc_q", self.dimensions+2)
-
-        c = cse(sqrt(self.gamma*p(state)/self.rho(state)))
-
-        speed = sqrt(numpy.dot(u(state), u(state))) + c
-
-        from hedge.tools import make_lax_friedrichs_flux, join_fields
-        from hedge.mesh import TAG_ALL
-        return join_fields(
-                (- numpy.dot(make_nabla(self.dimensions), flux(state))
-                    + InverseMassOperator()*make_lax_friedrichs_flux(
-                        wave_speed=ElementwiseMaxOperator()*c,
-                        state=state, flux_func=flux,
-                        bdry_tags_and_states=[
-                            (TAG_ALL, bc_state)
-                            ],
-                        strong=True
-                        )),
-                    speed)
-
-    def bind(self, discr):
-        from hedge.mesh import TAG_ALL
-        bound_op = discr.compile(self.op_template())
-
-        def wrap(t, q):
-            opt_result = bound_op(
-                    q=q,
-                    bc_q=self.bc.boundary_interpolant(t, discr, TAG_ALL))
-            max_speed = opt_result[-1]
-            ode_rhs = opt_result[:-1]
-            return ode_rhs, numpy.max(max_speed)
-
-        return wrap
-
-
->>>>>>> 8004af8b
+        #return abs(self.c)