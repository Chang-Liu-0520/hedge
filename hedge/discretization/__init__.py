--- conflicted
+++ resolved
@@ -252,13 +252,10 @@
 
         self.exec_functions = {}
 
-<<<<<<< HEAD
         self.spatial_btree = None #spatial binary tree for node searches
-=======
         self._build_element_groups_and_nodes(local_discretization)
         self._calculate_local_matrices()
         self._build_interior_face_groups()
->>>>>>> e9b1a6d3
 
     def close(self):
         pass
