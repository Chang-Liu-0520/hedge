# -*- coding: utf8 -*-

"""Global function space discretization."""

from __future__ import division

__copyright__ = "Copyright (C) 2007 Andreas Kloeckner"

__license__ = """
This program is free software: you can redistribute it and/or modify
it under the terms of the GNU General Public License as published by
the Free Software Foundation, either version 3 of the License, or
(at your option) any later version.

This program is distributed in the hope that it will be useful,
but WITHOUT ANY WARRANTY; without even the implied warranty of
MERCHANTABILITY or FITNESS FOR A PARTICULAR PURPOSE.  See the
GNU General Public License for more details.

You should have received a copy of the GNU General Public License
along with this program.  If not, see U{http://www.gnu.org/licenses/}.
"""




import numpy
import numpy.linalg as la
import hedge.tools
import hedge.mesh
import hedge.optemplate
import hedge._internal
from pytools import memoize_method




class OpTemplateFunction:
    def __init__(self, discr, pp_optemplate):
        self.discr = discr
        self.pp_optemplate = pp_optemplate

    def __call__(self, **vars):
        return self.discr.run_preprocessed_optemplate(self.pp_optemplate, vars)




class _PointEvaluator(object):
    def __init__(self, discr, el_range, interp_coeff):
        self.discr = discr
        self.el_range = el_range
        self.interp_coeff = interp_coeff

    def __call__(self, field):
        from hedge.tools import log_shape
        ls = log_shape(field)
        if ls != ():
            result = numpy.zeros(ls, dtype=self.discr.default_scalar_type)
            from pytools import indices_in_shape
            for i in indices_in_shape(ls):
                result[i] = numpy.dot(
                        self.interp_coeff, field[i][self.el_range])
            return result
        else:
            return numpy.dot(self.interp_coeff, field[self.el_range])




# {{{ timestep calculator (deprecated)
class TimestepCalculator(object):
    def dt_factor(self, max_system_ev, order=1,
            stepper_class=None, *stepper_args):
        u"""Calculate the largest stable timestep, given a time stepper
        `stepper_class`. If none is given, RK4 is assumed.
        """

        # Calculating the correct timestep Δt for a DG scheme using the RK4
        # method is described in: "Nodal DG Methods, Algorithm, Analysis and
        # Applications" by J.S. Hesthaven & T. Warburton, p. 93, "Discrete
        # stability and timestep choise".  The implementation of timestep
        # calculation here is based upon this chapter.
        #
        # For a spatially continuous problem, the timestep can be calculated by
        # the following relation:
        #
        #           max|λop| * Δt =  C_TimeStepper,
        #
        # where max|λop| is the maximum eigenvalue of the operator and
        # C_TimeStepper represents the maximum size of the stability region of
        # the timestepper along the imaginary axis.
        #
        # For a DG-discretized problem another factor has to be added:
        #
        #            fDG = fNG * fG,
        #
        # fNG: non geometric factor fG:  geometric factor
        #
        # The discrete relation is: max|λop| * Δt = fDG * C_Timestepper
        #
        # Since the LocalDiscretization.dt_non_geometric_factor() and
        # LocalDiscretization.dt_geometric_factor() implicitly scale their
        # results for an RK4 time stepper, fDG includes already C_RK4 such as
        # fDG becomes fDG_RK4 and the relation is:
        #
        #           max|λop| * Δt = fDG_RK4
        #
        # As this is only sufficient for the use of RK4 timestepper but not for
        # any other implemented approache (e.g. Adams-Bashforth) additional
        # information about the size of the stability region is required to be
        # added into the relation.
        #
        # Unifying the relation with the size of the RK4 stability region and
        # multiplying it with the size of the specific timestepper stability
        # region brings out the correct relation:
        #
        #           max|λop| * Δt = fDG_RK4 / C_RK4 * C_TimeStepper
        #
        # C_TimeStepper gets calculated by a bisection method for every kind of
        # timestepper.

        from warnings import warn
        warn("Discretization.dt_factor() is deprecated and will be removed. "
                "Use the operator's estimate_timestep() method instead.",
                stacklevel=2)

        rk4_dt = 1 / max_system_ev \
                * (self.dt_non_geometric_factor()
                * self.dt_geometric_factor()) ** order

        from hedge.timestep.stability import \
                approximate_rk4_relative_imag_stability_region
        return rk4_dt * approximate_rk4_relative_imag_stability_region(
                None, stepper_class, stepper_args)

# }}}




class Discretization(TimestepCalculator):
    """The global approximation space.

    Instances of this class tie together a local discretization (i.e.
    polynomials on an elemnent) into a function space on a mesh. They
    provide creation functions such as interpolating given functions,
    differential operators and flux lifting operators.
    """

    # {{{ debug flags
    @classmethod
    def all_debug_flags(cls):
        return set([
            "ilist_generation",
            "node_permutation",
            "dump_op_code",
            "dump_dataflow_graph",
            "dump_optemplate_stages",
            "help",
            ])

    @classmethod
    def noninteractive_debug_flags(cls):
        """Return all debug flags that do not entail user interaction
        (such as key presses or console output).
        """
        return set([
            "ilist_generation",
            "node_permutation",
            ])

    # }}}

    @staticmethod
    def get_local_discretization(mesh, local_discretization=None, order=None):
        if local_discretization is None and order is None:
            raise ValueError("must supply either local_discretization "
                    "or order")
        if local_discretization is not None and order is not None:
            raise ValueError("must supply only one of local_discretization "
                    "and order")
        if local_discretization is None:
            from hedge.discretization.local import GEOMETRY_TO_LDIS
            from pytools import single_valued
            ldis_class = single_valued(
                    GEOMETRY_TO_LDIS[type(el)]
                    for el in mesh.elements)
            return ldis_class(order)
        else:
            return local_discretization

    # {{{ construction / finalization
    def __init__(self, mesh, local_discretization=None,
            order=None, quad_min_degrees={},
            debug=set(), default_scalar_type=numpy.float64, run_context=None):
        """
        :param quad_min_degrees: A mapping from quadrature tags to the degrees to
          which the desired quadrature is supposed to be exact.
        :param debug: A set of strings indicating which debug checks should
          be activated. See validity check below for the currently defined
          set of debug flags.
        """

        self.run_context = run_context

        if not isinstance(mesh, hedge.mesh.Mesh):
            raise TypeError("mesh must be of type hedge.mesh.Mesh")

        self.mesh = mesh

        local_discretization = self.get_local_discretization(
                mesh, local_discretization, order)

        self.dimensions = local_discretization.dimensions

        debug = set(debug)
        unknown_debug_flags = debug.difference(self.all_debug_flags())
        if unknown_debug_flags and run_context.is_head_rank:
            from warnings import warn
            warn("Unrecognized debug flags specified: "
                    + ", ".join(unknown_debug_flags))
        self.debug = debug

        if "help" in self.debug:
            print "available debug flags:"
            for df in sorted(self.all_debug_flags()):
                print "    %s" % df

        self._build_element_groups_and_nodes(local_discretization)
        self._calculate_local_matrices()
        self._build_interior_face_groups()

        self.instrumented = False

        self.quad_min_degrees = quad_min_degrees
        self.default_scalar_type = default_scalar_type

        self.exec_functions = {}

        self.spatial_btree = None #spatial binary tree for node searches

    def close(self):
        pass

    # }}}

    # {{{ instrumentation -----------------------------------------------------
    def create_op_timers(self):
        self.gather_timer = self.run_context.make_timer(
                "t_gather",
                "Time spent gathering fluxes")
        self.lift_timer = self.run_context.make_timer(
                "t_lift",
                "Time spent lifting fluxes")
        self.el_local_timer = self.run_context.make_timer(
                "t_el_local",
                "Time spent applying element-local operators (without lift)")
        self.diff_timer = self.run_context.make_timer(
                "t_diff",
                "Time spent applying applying differentiation operators")
        self.vector_math_timer = self.run_context.make_timer(
                "t_vector_math",
                "Time spent doing vector math")

        return [self.gather_timer,
                self.lift_timer,
                self.el_local_timer,
                self.diff_timer,
                self.vector_math_timer]

    def add_instrumentation(self, mgr):
        from pytools.log import IntervalTimer, EventCounter

        self.gather_counter = EventCounter("n_gather",
                "Number of flux gather invocations")
        self.lift_counter = EventCounter("n_lift",
                "Number of flux lift invocations")
        self.el_local_counter = EventCounter("n_el_local_op",
                "Number of element-local operator applications (without lift)")
        self.diff_counter = EventCounter("n_diff",
                "Number of differentiation operator applications")

        self.gather_flop_counter = EventCounter("n_flops_gather",
                "Number of floating point operations in gather")
        self.lift_flop_counter = EventCounter("n_flops_lift",
                "Number of floating point operations in lift")
        self.el_local_flop_counter = EventCounter("n_flops_el_local",
                "Number of floating point operations in element-local operator "
                "(without lift)")
        self.diff_flop_counter = EventCounter("n_flops_diff",
                "Number of floating point operations in diff operator")
        self.vector_math_flop_counter = EventCounter("n_flops_vector_math",
                "Number of floating point operations in vector math")

        self.interpolant_counter = EventCounter("n_interp",
                "Number of interpolant evaluations")

        self.interpolant_timer = IntervalTimer("t_interp",
                "Time spent evaluating interpolants")

        for op in self.create_op_timers():
            mgr.add_quantity(op)

        mgr.add_quantity(self.gather_counter)
        mgr.add_quantity(self.lift_counter)
        mgr.add_quantity(self.el_local_counter)
        mgr.add_quantity(self.diff_counter)

        mgr.add_quantity(self.gather_flop_counter)
        mgr.add_quantity(self.lift_flop_counter)
        mgr.add_quantity(self.el_local_flop_counter)
        mgr.add_quantity(self.diff_flop_counter)
        mgr.add_quantity(self.vector_math_flop_counter)

        mgr.add_quantity(self.interpolant_counter)
        mgr.add_quantity(self.interpolant_timer)

        from pytools.log import time_and_count_function
        self.interpolate_volume_function = \
                time_and_count_function(
                        self.interpolate_volume_function,
                        self.interpolant_timer,
                        self.interpolant_counter)

        self.interpolate_boundary_function = \
                time_and_count_function(
                        self.interpolate_boundary_function,
                        self.interpolant_timer,
                        self.interpolant_counter)

        from pytools import single_valued
        try:
            order = single_valued(eg.local_discretization.order
                    for eg in self.element_groups)
        except ValueError:
            pass
        else:
            mgr.set_constant("dg_order", order)

        mgr.set_constant("default_type", self.default_scalar_type.__name__)
        mgr.set_constant("element_count", len(self.mesh.elements))
        mgr.set_constant("node_count", len(self.nodes))

        for f in self.all_debug_flags():
            mgr.set_constant("debug_%s" % f, f in self.debug)

        self.instrumented = True

    # }}}

    # {{{ initialization ------------------------------------------------------
    def _build_element_groups_and_nodes(self, local_discretization):
        from hedge.mesh.element import CurvedElement
        from hedge.mesh.element import SimplicialElement

        straight_elements = [el
                for el in self.mesh.elements
                if isinstance(el, SimplicialElement)]
        curved_elements = [el
                for el in self.mesh.elements
                if isinstance(el, CurvedElement)]

        self.element_groups = []

        from hedge._internal import UniformElementRanges
        if straight_elements:
            from hedge.discretization.data import StraightElementGroup

            eg = StraightElementGroup()
            self.element_groups.append(eg)

            eg.members = straight_elements
            eg.member_nrs = numpy.fromiter((el.id for el in eg.members),
                    dtype=numpy.uint32)
            eg.local_discretization = ldis = local_discretization
            eg.ranges = UniformElementRanges(
                    0,
                    len(ldis.unit_nodes()),
                    len(self.mesh.elements))
            eg.quadrature_info = {}

            nodes_per_el = ldis.node_count()
            # mem layout:
            # [....element....][...element...]
            #  |    \
            #  [node.]
            #   | | |
            #   x y z

            # while it seems convenient, nodes should not have an
            # "element number" dimension: this would break once
            # p-adaptivity is implemented
            self.nodes = numpy.empty(
                    (len(self.mesh.elements) * nodes_per_el, self.dimensions),
                    dtype=float, order="C")

            unit_nodes = numpy.empty((nodes_per_el, self.dimensions),
                    dtype=float, order="C")

            for i_node, node in enumerate(ldis.unit_nodes()):
                unit_nodes[i_node] = node

            from hedge._internal import map_element_nodes

            for el in eg.members:
                map_element_nodes(
                        self.nodes,
                        el.id * nodes_per_el * self.dimensions,
                        el.map,
                        unit_nodes,
                        self.dimensions)

            self.group_map = [(eg, i) for i in range(len(self.mesh.elements))]

        if curved_elements:
            raise NotImplementedError

    def _calculate_local_matrices(self):
        for eg in self.element_groups:
            ldis = eg.local_discretization

            mmat = eg.mass_matrix = ldis.mass_matrix()
            immat = eg.inverse_mass_matrix = ldis.inverse_mass_matrix()
            dmats = eg.differentiation_matrices = \
                    ldis.differentiation_matrices()
            eg.stiffness_matrices = \
                    [numpy.dot(mmat, d) for d in dmats]
            eg.stiffness_t_matrices = \
                    [numpy.dot(d.T, mmat.T) for d in dmats]
            eg.minv_st = \
                    [numpy.dot(numpy.dot(immat, d.T), mmat) for d in dmats]

            eg.jacobians = numpy.array([
                abs(el.map.jacobian())
                for el in eg.members])
            eg.inverse_jacobians = numpy.array([
                abs(el.inverse_map.jacobian())
                for el in eg.members])

            eg.diff_coefficients = numpy.array([
                    [
                        [
                            el.inverse_map
                            .matrix[loc_coord, glob_coord]
                            for el in eg.members]
                        for loc_coord in range(ldis.dimensions)]
                    for glob_coord in range(ldis.dimensions)])

            eg.stiffness_coefficients = numpy.array([
                    [
                        [
                            abs(el.map.jacobian()) * el.inverse_map
                            .matrix[loc_coord, glob_coord]
                            for el in eg.members]
                        for loc_coord in range(ldis.dimensions)]
                    for glob_coord in range(ldis.dimensions)])

    def _set_face_pair_index_data(self, fg, fp, fi_l, fi_n,
            findices_l, findices_n, findices_shuffle_op_n):
        fp.int_side.face_index_list_number = fg.register_face_index_list(
                identifier=fi_l,
                generator=lambda: findices_l)
        fp.ext_side.face_index_list_number = fg.register_face_index_list(
                identifier=(fi_n, findices_shuffle_op_n),
                generator=lambda: findices_shuffle_op_n(findices_n))
        from pytools import get_write_to_map_from_permutation
        fp.ext_native_write_map = fg.register_face_index_list(
                identifier=(fi_n, findices_shuffle_op_n, "wtm"),
                generator=lambda:
                get_write_to_map_from_permutation(
                findices_shuffle_op_n(findices_n), findices_n))

    def _set_flux_face_data(self, f, ldis, (el, fi)):
        f.element_jacobian = el.map.jacobian()
        f.face_jacobian = el.face_jacobians[fi]
        f.element_id = el.id
        f.face_id = fi
        f.order = ldis.order
        f.normal = el.face_normals[fi]

        # This approximation is shamelessly stolen from sledge.
        # There's an important caveat, however (which took me the better
        # part of a week to figure out):
        # h on both sides of an interface must be the same, otherwise
        # the penalty term will behave very oddly.
        # This unification happens below.
        f.h = abs(el.map.jacobian() / f.face_jacobian)

    def _build_interior_face_groups(self):
        from hedge.discretization.local import FaceVertexMismatch
        from hedge.discretization.data import StraightFaceGroup
        fg_type = StraightFaceGroup
        fg = fg_type(double_sided=True,
                debug="ilist_generation" in self.debug)

        all_ldis_l = []
        all_ldis_n = []

        debug_node_perm = "node_permutation" in self.debug

        # find and match node indices along faces
        for i, (local_face, neigh_face) in enumerate(self.mesh.interfaces):
            e_l, fi_l = local_face
            e_n, fi_n = neigh_face

            eslice_l, ldis_l = self.find_el_data(e_l.id)
            eslice_n, ldis_n = self.find_el_data(e_n.id)

            all_ldis_l.append(ldis_l)
            all_ldis_n.append(ldis_n)

            vertices_l = e_l.faces[fi_l]
            vertices_n = e_n.faces[fi_n]

            findices_l = ldis_l.face_indices()[fi_l]
            findices_n = ldis_n.face_indices()[fi_n]

            try:
                findices_shuffle_op_n = \
                        ldis_l.get_face_index_shuffle_to_match(
                        vertices_l, vertices_n)

            except FaceVertexMismatch:
                # This happens if vertices_l is not a permutation
                # of vertices_n. Periodicity is the only reason why
                # that would be so.

                vertices_n, periodic_axis = self.mesh.periodic_opposite_faces[
                        vertices_n]

                findices_shuffle_op_n = \
                        ldis_l.get_face_index_shuffle_to_match(
                                vertices_l, vertices_n)
            else:
                periodic_axis = None

            # create and fill the face pair
            fp = fg_type.FacePair()

            fp.int_side.el_base_index = eslice_l.start
            fp.ext_side.el_base_index = eslice_n.start

            self._set_face_pair_index_data(fg, fp, fi_l, fi_n,
                    findices_l, findices_n, findices_shuffle_op_n)

            self._set_flux_face_data(fp.int_side, ldis_l, local_face)
            self._set_flux_face_data(fp.ext_side, ldis_n, neigh_face)

            # unify h across the faces
            fp.int_side.h = fp.ext_side.h = max(fp.int_side.h, fp.ext_side.h)
            assert (abs(fp.int_side.face_jacobian - fp.ext_side.face_jacobian)
                    / abs(fp.int_side.face_jacobian)) < 1e-13

            # check that we set the C++ attrs, not new Python ones
            assert len(fp.__dict__) == 0
            assert len(fp.int_side.__dict__) == 0
            assert len(fp.ext_side.__dict__) == 0

            fg.face_pairs.append(fp)

            # check that nodes match up
            if (debug_node_perm
                    and ldis_l.has_facial_nodes
                    and ldis_n.has_facial_nodes):
                findices_shuffled_n = findices_shuffle_op_n(findices_n)

                for i, j in zip(findices_l, findices_shuffled_n):
                    dist = self.nodes[eslice_l.start + i] \
                            - self.nodes[eslice_n.start + j]
                    if periodic_axis is not None:
                        dist[periodic_axis] = 0
                    assert la.norm(dist) < 1e-14

        if len(fg.face_pairs):
            from pytools import single_valued
            ldis_l = single_valued(all_ldis_l)
            ldis_n = single_valued(all_ldis_n)

            fg.commit(self, ldis_l, ldis_n)

            self.face_groups = [fg]
        else:
            self.face_groups = []

    # }}}

    # {{{ boundary descriptors ------------------------------------------------
    def is_boundary_tag_nonempty(self, tag):
        return bool(self.mesh.tag_to_boundary.get(tag, []))

    @memoize_method
    def get_boundary(self, tag):
        """Get a Boundary instance for a given `tag'.

        If there is no boundary tagged with `tag', an empty Boundary instance
        is returned. Asking for a nonexistant boundary is not an error.
        (Otherwise get_boundary would unnecessarily become non-local when run
        in parallel.)
        """
        from hedge.discretization.data  import StraightFaceGroup
        nodes = []
        vol_indices = []
        fg_type = StraightFaceGroup
        face_group = fg_type(double_sided=False,
                debug="ilist_generation" in self.debug)
        ldis = None # if this boundary is empty, we might as well have no ldis
        el_face_to_face_group_and_face_pair = {}

        for ef in self.mesh.tag_to_boundary.get(tag, []):
            el, face_nr = ef

            el_slice, ldis = self.find_el_data(el.id)
            face_indices = ldis.face_indices()[face_nr]
            face_indices_ary = numpy.array(face_indices, dtype=numpy.intp)

            f_start = len(nodes)
            nodes.extend(self.nodes[el_slice.start + face_indices_ary])
            vol_indices.extend(el_slice.start + face_indices_ary)

            # create the face pair
            fp = face_group.FacePair()
            fp.int_side.el_base_index = el_slice.start
            fp.ext_side.el_base_index = f_start
            fp.int_side.face_index_list_number = face_group.register_face_index_list(
                    identifier=face_nr,
                    generator=lambda: face_indices)
            fp.ext_side.face_index_list_number = face_group.register_face_index_list(
                    identifier=(),
                    generator=lambda: tuple(xrange(len(face_indices))))
            self._set_flux_face_data(fp.int_side, ldis, ef)

            # check that all property assigns found their C++-side slots
            assert len(fp.__dict__) == 0
            assert len(fp.int_side.__dict__) == 0
            assert len(fp.ext_side.__dict__) == 0

            face_group.face_pairs.append(fp)

            # and make it possible to find it later
            el_face_to_face_group_and_face_pair[ef] = \
                    face_group, len(face_group.face_pairs)-1

        if ldis is not None:
            face_group.commit(self, ldis, ldis)
            face_groups = [face_group]
        else:
            face_groups = []

        from hedge._internal import UniformElementRanges
        fg_ranges = [UniformElementRanges(
            0, # FIXME: need to vary element starts
            fg.ldis_loc.face_node_count(), len(face_group.face_pairs))
            for fg in face_groups]

        nodes_ary = numpy.array(nodes)
        nodes_ary.shape = (len(nodes), self.dimensions)

        from hedge.discretization.data import Boundary
        bdry = Boundary(
                discr=self,
                nodes=nodes_ary,
                vol_indices=vol_indices,
                face_groups=face_groups,
                fg_ranges=fg_ranges,
                el_face_to_face_group_and_face_pair=
                el_face_to_face_group_and_face_pair)

        return bdry

    # }}}

    # {{{ quadrature descriptors
    @memoize_method
    def get_quadrature_info(self, quad_tag):
        from hedge.discretization.local import FaceVertexMismatch
        from hedge.discretization.data import QuadratureInfo

        try:
            min_degree = self.quad_min_degrees[quad_tag]
        except KeyError:
            raise RuntimeError("minimum degree for quadrature tag '%s' "
                    "is undefined" % quad_tag)

        q_info = QuadratureInfo()
        q_info.node_count = 0
        q_info.int_faces_node_count = 0
        q_info.face_groups = []

        # process element groups
        for eg in self.element_groups:
            eg_q_info = eg.quadrature_info[quad_tag] = eg.QuadratureInfo(
                    eg, min_degree, q_info.node_count,
                    q_info.int_faces_node_count)

            q_info.node_count += eg_q_info.ranges.total_size
            q_info.int_faces_node_count += eg_q_info.el_faces_ranges.total_size

        # process face groups
        for fg in self.face_groups:
            quad_fg = type(fg)(double_sided=True,
                    debug="ilist_generation" in self.debug)
            q_info.face_groups.append(quad_fg)

            ldis_l = fg.ldis_loc
            ldis_n = fg.ldis_opp
            ldis_q_info_l = ldis_l.get_quadrature_info(self.quad_min_degrees[quad_tag])
            ldis_q_info_n = ldis_n.get_quadrature_info(self.quad_min_degrees[quad_tag])
            fnc_l = ldis_q_info_l.face_node_count()
            fnc_n = ldis_q_info_n.face_node_count()

            for fp in fg.face_pairs:
                e_l = self.mesh.elements[fp.int_side.element_id]
                e_n = self.mesh.elements[fp.ext_side.element_id]
                fi_l = fp.int_side.face_id
                fi_n = fp.ext_side.face_id

                vertices_l = e_l.faces[fi_l]
                vertices_n = e_n.faces[fi_n]

                try:
                    findices_shuffle_op_n = \
                            ldis_q_info_l.get_face_index_shuffle_to_match(
                            vertices_l, vertices_n)

                except FaceVertexMismatch:
                    # This happens if vertices_l is not a permutation
                    # of vertices_n. Periodicity is the only reason why
                    # that would be so.

                    vertices_n, periodic_axis = self.mesh.periodic_opposite_faces[
                            vertices_n]

                    findices_shuffle_op_n = \
                            ldis_q_info_l.get_face_index_shuffle_to_match(
                                    vertices_l, vertices_n)
                else:
                    periodic_axis = None

                # create and fill the face pair
                quad_fp = type(quad_fg).FacePair()

                def find_el_base_index(el):
                    group, idx = self.group_map[el.id]
                    return group.quadrature_info[quad_tag].el_faces_ranges[idx].start

                quad_fp.int_side.el_base_index = find_el_base_index(e_l)
                quad_fp.ext_side.el_base_index = find_el_base_index(e_n)

                findices_l = tuple(range(fnc_l*fi_l, fnc_l*(fi_l+1)))
                findices_n = tuple(range(fnc_n*fi_n, fnc_n*(fi_n+1)))

                self._set_face_pair_index_data(quad_fg, quad_fp, fi_l, fi_n,
                        findices_l, findices_n, findices_shuffle_op_n)

                self._set_flux_face_data(quad_fp.int_side, ldis_l, (e_l, fi_l))
                self._set_flux_face_data(quad_fp.ext_side, ldis_n, (e_n, fi_n))

                quad_fp.int_side.h = quad_fp.ext_side.h = max(
                        quad_fp.int_side.h, quad_fp.ext_side.h)

                # check that we have set the C++ attrs, not new Python ones
                assert len(quad_fp.__dict__) == 0
                assert len(quad_fp.int_side.__dict__) == 0
                assert len(quad_fp.ext_side.__dict__) == 0

                quad_fg.face_pairs.append(quad_fp)

            if len(fg.face_pairs):
                def get_write_el_base(read_base, el_id):
                    return self.find_el_range(el_id).start

                quad_fg.commit(self, ldis_l, ldis_n, get_write_el_base)

                quad_fg.ldis_loc_quad_info = ldis_q_info_l
                quad_fg.ldis_opp_quad_info = ldis_q_info_n

        return q_info

    # }}}

    # {{{ vector construction -------------------------------------------------
    def __len__(self):
        """Return the number of nodes in this discretization."""
        return len(self.nodes)

    def len_boundary(self, tag):
        return len(self.get_boundary(tag).nodes)

    def get_kind(self, field):
        return "numpy"

    compute_kind = "numpy"

    def convert_volume(self, field, kind, dtype=None):
        orig_kind = self.get_kind(field)

        if orig_kind != "numpy":
            raise ValueError(
                    "unable to perform kind conversion: %s -> %s"
                    % (orig_kind, kind))

        if dtype is not None:
            from hedge.tools import cast_field
            field = cast_field(field, dtype)

        return field

    def convert_boundary(self, field, tag, kind, dtype=None):
        orig_kind = self.get_kind(field)

        if orig_kind != "numpy":
            raise ValueError(
                    "unable to perform kind conversion: %s -> %s"
                    % (orig_kind, kind))

        if dtype is not None:
            from hedge.tools import cast_field
            field = cast_field(field, dtype)

        return field

    def convert_boundary_async(self, field, tag, kind, read_map=None):
        from hedge.tools.futures import ImmediateFuture

        if read_map is not None:
            from hedge.tools import log_shape
            ls = log_shape(field)
            if field.dtype == object or ls == ():
                from hedge.tools import with_object_array_or_scalar
                field = with_object_array_or_scalar(
                        lambda f: f[read_map], field)
            else:
                field = numpy.asarray(
                        numpy.take(field, read_map, axis=len(ls)),
                        order="C")

        return ImmediateFuture(
                self.convert_boundary(field, tag, kind))

    def volume_empty(self, shape=(), dtype=None, kind="numpy"):
        if kind != "numpy":
            raise ValueError("invalid vector kind requested")

        if dtype is None:
            dtype = self.default_scalar_type
        return numpy.empty(shape + (len(self.nodes),), dtype)

    def volume_zeros(self, shape=(), dtype=None, kind="numpy"):
        if kind != "numpy":
            raise ValueError("invalid vector kind requested")

        if dtype is None:
            dtype = self.default_scalar_type
        return numpy.zeros(shape + (len(self.nodes),), dtype)

    def interpolate_volume_function(self, f, dtype=None, kind=None):
        if kind is None:
            kind = self.compute_kind

        try:
            # are we interpolating many fields at once?
            shape = f.shape
        except AttributeError:
            # no, just one
            shape = ()

        slice_pfx = (slice(None),) * len(shape)
        out = self.volume_empty(shape, dtype, kind="numpy")
        for eg in self.element_groups:
            for el, el_slice in zip(eg.members, eg.ranges):
                for point_nr in xrange(el_slice.start, el_slice.stop):
                    out[slice_pfx + (point_nr,)] = \
                                f(self.nodes[point_nr], el)
        return self.convert_volume(out, kind=kind)

    def boundary_empty(self, tag, shape=(), dtype=None, kind="numpy"):
        if kind not in ["numpy", "numpy-mpi-recv"]:
            raise ValueError("invalid vector kind requested")

        if dtype is None:
            dtype = self.default_scalar_type
        return numpy.empty(shape + (len(self.get_boundary(tag).nodes),), dtype)

    def boundary_zeros(self, tag, shape=(), dtype=None, kind="numpy"):
        if kind not in ["numpy", "numpy-mpi-recv"]:
            raise ValueError("invalid vector kind requested")
        if dtype is None:
            dtype = self.default_scalar_type

        return numpy.zeros(shape + (len(self.get_boundary(tag).nodes),), dtype)

    def interpolate_boundary_function(self, f, tag, dtype=None, kind=None):
        if kind is None:
            kind = self.compute_kind

        try:
            # are we interpolating many fields at once?
            shape = f.shape
        except AttributeError:
            # no, just one
            shape = ()

        out = self.boundary_zeros(tag, shape, dtype, kind="numpy")
        slice_pfx = (slice(None),) * len(shape)
        for point_nr, x in enumerate(self.get_boundary(tag).nodes):
            out[slice_pfx + (point_nr,)] = f(x, None) # FIXME

        return self.convert_boundary(out, tag, kind)

    @memoize_method
    def boundary_normals(self, tag, dtype=None, kind=None):
        if kind is None:
            kind = self.compute_kind

        result = self.boundary_zeros(shape=(self.dimensions,),
                tag=tag, dtype=dtype, kind="numpy")
        for fg in self.get_boundary(tag).face_groups:
            for face_pair in fg.face_pairs:
                oeb = face_pair.ext_side.el_base_index
                opp_index_list = fg.index_lists[face_pair.ext_side.face_index_list_number]
                for i in opp_index_list:
                    result[:,oeb+i] = face_pair.int_side.normal

        return self.convert_boundary(result, tag, kind)

    def volumize_boundary_field(self, bfield, tag, kind=None):
        if kind is None:
            kind = self.compute_kind

        if kind != "numpy":
            raise ValueError("invalid target vector kind in "
                    "volumize_boundary_field")

        bdry = self.get_boundary(tag)

        def f(subfld):
            result = self.volume_zeros(dtype=bfield.dtype, kind="numpy")
            result[bdry.vol_indices] = subfld
            return result

        from hedge.tools import with_object_array_or_scalar
        return with_object_array_or_scalar(f, bfield)

    def boundarize_volume_field(self, field, tag, kind=None):
        if kind is None:
            kind = self.compute_kind

        if kind != "numpy":
            raise ValueError("invalid target vector kind in "
                    "boundarize_volume_field")

        bdry = self.get_boundary(tag)

        from hedge.tools import log_shape, is_obj_array
        ls = log_shape(field)

        if is_obj_array(field):
            if len(field) == 0:
                return numpy.zeros(())

            result = self.boundary_empty(tag, shape=ls, dtype=field[0].dtype)
            from pytools import indices_in_shape
            for i in indices_in_shape(ls):
                result[i] = field[i][bdry.vol_indices]

            return result
        else:
            return field[tuple(slice(None) for i in range(
                len(ls))) + (bdry.vol_indices,)]

    def boundarize_volume_field_async(self, field, tag, kind=None):
        from hedge.tools.futures import ImmediateFuture
        return ImmediateFuture(
                self.boundarize_volume_field(field, tag, kind))

    def prepare_from_neighbor_map(self, indices):
        return numpy.array(indices, dtype=numpy.intp)

    # }}}

    # {{{ scalar reduction ----------------------------------------------------
    def nodewise_dot_product(self, a, b):
        return numpy.dot(a, b)

    def _integral_projection(self):
        """Find a vector :math:`v` such that
        :math:`v\cdot M u=\int u`."""

        return ones_on_volume(self)

    @memoize_method
    def _mass_integral_projection(self):
        from hedge.optemplate.operators import MassOperator
        return MassOperator().apply(self, self._integral_projection())

    @memoize_method
    def mesh_volume(self):
        return self.integral(ones_on_volume(self))

    def integral(self, volume_vector):
        from hedge.tools import log_shape

        ls = log_shape(volume_vector)
        if ls == ():
            if isinstance(volume_vector, (int, float, complex)):
                # accept scalars as volume_vector
                empty = self.volume_empty(dtype=type(volume_vector))
                empty.fill(volume_vector)
                volume_vector = empty

            return self.nodewise_dot_product(
                    self._mass_integral_projection(), volume_vector)
        else:
            result = numpy.zeros(shape=ls, dtype=float)

            from pytools import indices_in_shape
            for i in indices_in_shape(ls):
                vvi = volume_vector[i]
                if isinstance(vvi, (int, float)) and vvi == 0:
                    result[i] = 0
                else:
                    result[i] = self.nodewise_dot_product(
                            self._mass_integral_projection(), volume_vector[i])

            return result

    @memoize_method
    def _compiled_mass_operator(self):
        from hedge.optemplate import MassOperator, Field
        mass_op_func = self.compile(MassOperator() * Field("f"))
        return lambda f: mass_op_func(f=f)

    def norm(self, volume_vector, p=2):
        if p == numpy.Inf:
            return numpy.abs(volume_vector).max()
        elif p == 2:
            return self.inner_product(
                    volume_vector,
                    volume_vector) ** (1 / p)
        else:
            return self.integral(numpy.abs(volume_vector) ** p)**(1/p)

    def inner_product(self, a, b):
        mass_op = self._compiled_mass_operator()

        from hedge.tools import log_shape
        ls = log_shape(a)
        assert log_shape(b) == ls
        if ls == ():
            return float(self.nodewise_dot_product(
                    a, mass_op(b)))
        else:
            assert len(ls) == 1
            return float(sum(
                    self.nodewise_dot_product(
                        sub_a, mass_op(sub_b))
                    for sub_a, sub_b in zip(a, b)))

    def nodewise_max(self, a):
        return numpy.max(a)

    def nodewise_min(self, a):
        return numpy.min(a)

    # }}}

    # {{{ vector primitives ---------------------------------------------------
    def get_vector_primitive_factory(self):
        from hedge.vector_primitives import VectorPrimitiveFactory
        return VectorPrimitiveFactory()

    # }}}

    # {{{ element data retrieval ----------------------------------------------
    def find_el_range(self, el_id):
        group, idx = self.group_map[el_id]
        return group.ranges[idx]

    def find_el_discretization(self, el_id):
        return self.group_map[el_id][0].local_discretization

    def find_el_data(self, el_id):
        group, idx = self.group_map[el_id]
        return group.ranges[idx], group.local_discretization

    def find_element(self, idx):
        for i, (start, stop) in enumerate(self.element_group):
            if start <= idx < stop:
                return i
        raise ValueError("not a valid dof index")

    # }}}

    # {{{ misc stuff ----------------------------------------------------------
    @memoize_method
    def dt_non_geometric_factor(self):
        distinct_ldis = set(eg.local_discretization
                for eg in self.element_groups)
        return min(ldis.dt_non_geometric_factor()
                for ldis in distinct_ldis)

    @memoize_method
    def dt_geometric_factor(self):
        return min(min(eg.local_discretization.dt_geometric_factor(
            [self.mesh.points[i] for i in el.vertex_indices], el)
            for el in eg.members)
            for eg in self.element_groups)

<<<<<<< HEAD
    def get_point_evaluator(self, point, use_btree = False):

        if (use_btree == True) and (self.spatial_btree == None):
            # Want to use the spatial binary tree, needs to be built first
            # Get bounding box, bottom left and top right, from mesh class
            (bl,tr) = self.mesh.bounding_box()
            bl = tuple(bl)
            tr = tuple(tr)
            self.spatial_btree = self.get_spatial_btree(bl,tr)


        def point_evaluator(el, eg, rng): 
            # When el containing point is found, get evaluator
            ldis = eg.local_discretization
            basis_values = numpy.array([
                phi(el.inverse_map(point))
                for phi in ldis.basis_functions()])
            vdm_t = ldis.vandermonde().T
            return _PointEvaluator(
                    discr=self,
                    el_range=rng,
                    interp_coeff=la.solve(vdm_t, basis_values))
        

        if not use_btree:
            for eg in self.element_groups:
                for el, rng in zip(eg.members, eg.ranges):
                    if el.contains_point(point):
                        pe = point_evaluator(el,eg,rng)
                        return pe
        
            raise RuntimeError("point %s not found. Consider changing threshold." % point)

        else:
            elements_in_bucket = self.spatial_btree.generate_matches(point)
            for el, rng, eg in elements_in_bucket:
                if el.contains_point(point):
                    pe = point_evaluator(el,eg,rng)
                    return pe

            raise RuntimeError("point %s not found. Consider changing threshold." % point)



    def get_regrid_values(self, field_in, new_discr, dtype=None, use_btree = False):
        """:param field_in: nodal values on old grid.
        :param new_discr: new discretization.
        :param use_btree: bool to decide if a spatial binary tree will be used.
        """

        kind = new_discr.compute_kind

        shape = field_in.shape
        if shape[0] == len(self.nodes): 
            # case: field_in array of nodal values
            
            shape = ()
            field_out = new_discr.volume_empty(shape, dtype=dtype, kind=kind)
            
            for ii in range(len(new_discr.nodes)): 
                #loop over all nodes in new grid
                pe = self.get_point_evaluator(new_discr.nodes[ii], use_btree)
                field_out[ii] = pe(field_in)
        else:  
            #case: field_in's elements are array of nodal values
            
            field_out = new_discr.volume_empty(shape, dtype=dtype, kind=kind)
            
            for ii in range(len(new_discr.nodes)):
                pe = self.get_point_evaluator(new_discr.nodes[ii], use_btree)
                field_out[:,ii] = pe(field_in)
 

        if field_in.dtype == object:
            from hedge.tools import join_fields
            field_out = join_fields(field_out)

        return new_discr.convert_volume(field_out, kind=kind)

    @memoize_method
    def get_spatial_btree(self,bottom_left,top_right):
        from pytools.spatial_btree import SpatialBinaryTreeBucket
        spatial_btree = SpatialBinaryTreeBucket(numpy.array(bottom_left),numpy.array(top_right))

        for eg in self.element_groups:
            for el, rng in zip(eg.members,eg.ranges):
                spatial_btree.insert((el,rng,eg),el.bounding_box(self.mesh.points))

        return spatial_btree

=======
    def get_point_evaluator(self, point, thresh=0):
        for eg in self.element_groups:
            for el, rng in zip(eg.members, eg.ranges):
                if el.contains_point(point, thresh):
                    ldis = eg.local_discretization
                    basis_values = numpy.array([
                            phi(el.inverse_map(point))
                            for phi in ldis.basis_functions()])
                    vdm_t = ldis.vandermonde().T
                    return _PointEvaluator(
                            discr=self,
                            el_range=rng,
                            interp_coeff=la.solve(vdm_t, basis_values))

        raise RuntimeError("point %s not found" % point)
>>>>>>> 2193fac1
    # }}}

    # {{{ op template execution -----------------------------------------------
    def compile(self, optemplate, post_bind_mapper=lambda x: x):
        from hedge.optemplate.mappers import QuadratureUpsamplerRemover
        optemplate = QuadratureUpsamplerRemover(self.quad_min_degrees)(
                optemplate)

        ex = self.executor_class(self, optemplate, post_bind_mapper)

        if "dump_dataflow_graph" in self.debug:
            ex.code.dump_dataflow_graph()

        if self.instrumented:
            ex.instrument()
        return ex

    def add_function(self, name, func):
        self.exec_functions[name] = func
    # }}}




# {{{ random utilities --------------------------------------------------------
class SymmetryMap(object):
    """A symmetry map on global DG functions.

    Suppose that the L{Mesh} on which a L{Discretization} is defined has
    is mapped onto itself by a nontrivial symmetry map M{f(.)}. Then
    this class allows you to carry out this map on vectors representing
    functions on this L{Discretization}.
    """
    def __init__(self, discr, sym_map, element_map, threshold=1e-13):
        self.discretization = discr

        complete_el_map = {}
        for i, j in element_map.iteritems():
            complete_el_map[i] = j
            complete_el_map[j] = i

        self.map = {}

        for eg in discr.element_groups:
            for el, el_slice in zip(eg.members, eg.ranges):
                mapped_i_el = complete_el_map[el.id]
                mapped_slice = discr.find_el_range(mapped_i_el)
                for i_pt in range(el_slice.start, el_slice.stop):
                    pt = discr.nodes[i_pt]
                    mapped_pt = sym_map(pt)
                    for m_i_pt in range(mapped_slice.start, mapped_slice.stop):
                        if (la.norm(discr.nodes[m_i_pt] - mapped_pt)
                                < threshold):
                            self.map[i_pt] = m_i_pt
                            break

                    if i_pt not in self.map:
                        for m_i_pt in range(
                                mapped_slice.start, mapped_slice.stop):
                            print la.norm_2(discr.nodes[m_i_pt] - mapped_pt)
                        raise RuntimeError("no symmetry match found")

    def __call__(self, vec):
        result = self.discretization.volume_zeros()
        for i, mapped_i in self.map.iteritems():
            result[mapped_i] = vec[i]
        return result




def generate_random_constant_on_elements(discr):
    result = discr.volume_zeros()
    import random
    for eg in discr.element_groups:
        for e_start, e_end in eg.ranges:
            result[e_start:e_end] = random.random()
    return result




def ones_on_boundary(discr, tag):
    result = discr.volume_zeros(kind="numpy")

    try:
        faces = discr.mesh.tag_to_boundary[tag]
    except KeyError:
        pass
    else:
        for face in faces:
            el, fl = face

            el_range, ldis = discr.find_el_data(el.id)
            fl_indices = ldis.face_indices()[fl]
            result[el_range.start
                    .asarray(fl_indices, dtype=numpy.intp)] = 1

    return result




def ones_on_volume(discr):
    result = discr.volume_empty()
    result.fill(1)
    return result



# }}}

# {{{ projection between different discretizations ----------------------------
class Projector:
    def __init__(self, from_discr, to_discr):
        self.from_discr = from_discr
        self.to_discr = to_discr

        self.interp_matrices = []
        for from_eg, to_eg in zip(
                from_discr.element_groups, to_discr.element_groups):
            from_ldis = from_eg.local_discretization
            to_ldis = to_eg.local_discretization

            from_count = from_ldis.node_count()
            to_count = to_ldis.node_count()

            # check that the two element groups have the same members
            for from_el, to_el in zip(from_eg.members, to_eg.members):
                assert from_el is to_el

            from hedge.tools import permutation_matrix

            # assemble the from->to mode permutation matrix, guided by
            # mode identifiers
            if to_count > from_count:
                to_node_ids_to_idx = dict(
                        (nid, i) for i, nid in
                        enumerate(to_ldis.generate_mode_identifiers()))

                to_indices = [
                    to_node_ids_to_idx[from_nid]
                    for from_nid in from_ldis.generate_mode_identifiers()]

                pmat = permutation_matrix(
                    to_indices=to_indices,
                    h=to_count, w=from_count)
            else:
                from_node_ids_to_idx = dict(
                        (nid, i) for i, nid in
                        enumerate(from_ldis.generate_mode_identifiers()))

                from_indices = [
                    from_node_ids_to_idx[to_nid]
                    for to_nid in to_ldis.generate_mode_identifiers()]

                pmat = permutation_matrix(
                    from_indices=from_indices,
                    h=to_count, w=from_count)

            # build interpolation matrix
            from_matrix = from_ldis.vandermonde()
            to_matrix = to_ldis.vandermonde()

            from hedge.tools import leftsolve
            from numpy import dot
            self.interp_matrices.append(
                    numpy.asarray(
                        leftsolve(from_matrix, dot(to_matrix, pmat)),
                        order="C"))

    def __call__(self, from_vec):
        from hedge._internal import perform_elwise_operator
        from hedge.tools import log_shape

        ls = log_shape(from_vec)
        result = numpy.empty(shape=ls, dtype=object)

        from pytools import indices_in_shape
        for i in indices_in_shape(ls):
            result_i = self.to_discr.volume_zeros(kind="numpy")
            result[i] = result_i

            for from_eg, to_eg, imat in zip(
                    self.from_discr.element_groups,
                    self.to_discr.element_groups,
                    self.interp_matrices):
                perform_elwise_operator(
                        from_eg.ranges, to_eg.ranges,
                        imat, from_vec[i], result_i)

        if ls == ():
            return result[()]
        else:
            return result



# }}}

# {{{ filter ------------------------------------------------------------------
class ExponentialFilterResponseFunction:
    """A typical exponential-falloff mode response filter function.

    See description in Section 5.6.1 of Hesthaven/Warburton.
    """
    def __init__(self, min_amplification=0.1, order=6):
        """Construct the filter function.

        The amplification factor of the lowest-order (constant) mode is
        always 1.

        :param min_amplification: The amplification factor applied to
            the highest mode.
        :param order: The order of the filter. This controls how fast
          (or slowly) the *min_amplification* is reached.
        """
        from math import log
        self.alpha = - log(min_amplification)
        self.order = order

    def __call__(self, mode_idx, ldis):
        eta = sum(mode_idx) / ldis.order

        from math import exp
        return exp(- self.alpha * eta ** self.order)




class Filter:
    def __init__(self, discr, mode_response_func):
        from warnings import warn
        warn("hedge.discretization.Filter is deprecated. "
                "Use hedge.optemplate.FilterOperator directly.")

        from hedge.optemplate.operators import FilterOperator
        self.bound_filter_op = FilterOperator(mode_response_func).bind(discr)

    def __call__(self, f):
        return self.bound_filter_op(f)

# }}}

# {{{ high-precision projection in 1D -----------------------------------------
def adaptive_project_function_1d(discr, f, dtype=None, kind=None,
        epsrel=1e-8, epsabs=1e-8):
    if kind is None:
        kind = discr.compute_kind

    try:
        # are we interpolating many fields at once?
        shape = f.shape
    except AttributeError:
        # no, just one
        shape = ()

    from scipy.integrate import quad

    slice_pfx = (slice(None),) * len(shape)
    out = discr.volume_empty(shape, dtype, kind="numpy")

    from pytools import indices_in_shape
    for idx in indices_in_shape(shape):
        for eg in discr.element_groups:
            ldis = eg.local_discretization
            basis = ldis.basis_functions()

            for el, el_slice in zip(eg.members, eg.ranges):
                a = discr.nodes[el_slice.start][0]
                b = discr.nodes[el_slice.stop-1][0]
                el_result = numpy.dot(
                        ldis.vandermonde(),
                        el.inverse_map.jacobian()*numpy.array([
                            quad(func=lambda x: 
                                basis_func(el.inverse_map(numpy.array([x])))
                                * numpy.asarray(f(numpy.array([x]), el))[idx], a=a, b=b,
                                epsrel=epsrel, epsabs=epsabs)[0]
                            for i, basis_func in enumerate(basis)]))

                out[idx + (el_slice,)] = el_result

    return discr.convert_volume(out, kind=kind)

# }}}


# vim: foldmethod=marker<|MERGE_RESOLUTION|>--- conflicted
+++ resolved
@@ -1107,8 +1107,8 @@
             for el in eg.members)
             for eg in self.element_groups)
 
-<<<<<<< HEAD
-    def get_point_evaluator(self, point, use_btree = False):
+
+    def get_point_evaluator(self, point, use_btree = False, thresh = 0):
 
         if (use_btree == True) and (self.spatial_btree == None):
             # Want to use the spatial binary tree, needs to be built first
@@ -1135,7 +1135,7 @@
         if not use_btree:
             for eg in self.element_groups:
                 for el, rng in zip(eg.members, eg.ranges):
-                    if el.contains_point(point):
+                    if el.contains_point(point,thresh):
                         pe = point_evaluator(el,eg,rng)
                         return pe
         
@@ -1144,7 +1144,7 @@
         else:
             elements_in_bucket = self.spatial_btree.generate_matches(point)
             for el, rng, eg in elements_in_bucket:
-                if el.contains_point(point):
+                if el.contains_point(point,thresh):
                     pe = point_evaluator(el,eg,rng)
                     return pe
 
@@ -1198,23 +1198,6 @@
 
         return spatial_btree
 
-=======
-    def get_point_evaluator(self, point, thresh=0):
-        for eg in self.element_groups:
-            for el, rng in zip(eg.members, eg.ranges):
-                if el.contains_point(point, thresh):
-                    ldis = eg.local_discretization
-                    basis_values = numpy.array([
-                            phi(el.inverse_map(point))
-                            for phi in ldis.basis_functions()])
-                    vdm_t = ldis.vandermonde().T
-                    return _PointEvaluator(
-                            discr=self,
-                            el_range=rng,
-                            interp_coeff=la.solve(vdm_t, basis_values))
-
-        raise RuntimeError("point %s not found" % point)
->>>>>>> 2193fac1
     # }}}
 
     # {{{ op template execution -----------------------------------------------
