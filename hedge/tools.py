"""Miscellaneous helper facilities."""

from __future__ import division

__copyright__ = "Copyright (C) 2007 Andreas Kloeckner"

__license__ = """
This program is free software: you can redistribute it and/or modify
it under the terms of the GNU General Public License as published by
the Free Software Foundation, either version 3 of the License, or
(at your option) any later version.

This program is distributed in the hope that it will be useful,
but WITHOUT ANY WARRANTY; without even the implied warranty of
MERCHANTABILITY or FITNESS FOR A PARTICULAR PURPOSE.  See the
GNU General Public License for more details.

You should have received a copy of the GNU General Public License
along with this program.  If not, see U{http://www.gnu.org/licenses/}.
"""





import numpy
import numpy.linalg as la
import pyublas
import hedge._internal



ZeroVector = hedge._internal.ZeroVector
cyl_bessel_j = hedge._internal.cyl_bessel_j
cyl_neumann = hedge._internal.cyl_neumann




def is_zero(x):
    return isinstance(x, (int, float)) and x == 0




def relative_error(norm_diff, norm_true):
    if norm_true == 0:
        if norm_diff == 0:
            return 0
        else:
            return float("inf")
    else:
        return norm_diff/norm_true




def has_data_in_numpy_arrays(a):
    if is_obj_array(a):
        from pytools import indices_in_shape, all
        return all(has_data_in_numpy_arrays(a[i])
                for i in indices_in_shape(a.shape))
    else:
        return isinstance(a, numpy.ndarray)




def numpy_linear_comb(lin_comb):
    assert lin_comb

    scalar_dtypes = tuple(numpy.array(fac).dtype for fac, ary in lin_comb)

    from pytools import single_valued, indices_in_shape, flatten, \
            match_precision
    from codepy.elementwise import make_linear_comb_kernel

    if single_valued(is_obj_array(ary) for fac, ary in lin_comb):
        oa_shape = single_valued(ary.shape for fac, ary in lin_comb)
        result = numpy.zeros(oa_shape, dtype=object)
        for i in indices_in_shape(oa_shape):
            el_shape = single_valued(ary[i].shape for fac, ary in lin_comb)

            vector_dtypes = tuple(ary[i].dtype for fac, ary in lin_comb)
            scalar_dtypes = tuple(
                    match_precision(sd, vd)
                    for sd, vd in zip(scalar_dtypes, vector_dtypes))

            kernel, result_dtype = make_linear_comb_kernel(
                    scalar_dtypes, vector_dtypes)

            result[i] = numpy.zeros(el_shape, result_dtype)
            kernel(result[i], *tuple(flatten((fac, ary[i]) for fac, ary in lin_comb)))

        return result
    else:
        shape = single_valued(ary.shape for fac, ary in lin_comb)
        vector_dtypes = tuple(ary.dtype for fac, ary in lin_comb)
        scalar_dtypes = tuple(
                match_precision(sd, vd)
                for sd, vd in zip(scalar_dtypes, vector_dtypes))

        kernel, result_dtype = make_linear_comb_kernel(
                scalar_dtypes, vector_dtypes)

        result = numpy.zeros(shape, result_dtype)
        kernel(result, *tuple(flatten(lin_comb)))
        return result




def mul_add(afac, a, bfac, b, add_timer=None):
    if is_obj_array(a):
        return numpy.array([
            mul_add(afac, a_i, bfac, b_i, add_timer=add_timer)
            for a_i, b_i in zip(a, b)],
            dtype=object)
    else:
        return a.mul_add(afac, b, bfac, add_timer=add_timer)




def cyl_bessel_j_prime(nu, z):
    if nu == 0:
        if z == 0:
            return 0
        else:
            return -cyl_bessel_j(nu+1, z)+nu/z*cyl_bessel_j(nu, z)
    else:
        return 0.5*(cyl_bessel_j(nu-1, z)-cyl_bessel_j(nu+1, z))




AffineMap = hedge._internal.AffineMap
def _affine_map___getinitargs__(self):
    return self.matrix, self.vector

AffineMap.__getinitargs__ = _affine_map___getinitargs__




class Rotation(AffineMap):
    def __init__(self, angle):
        # FIXME: Add axis, make multidimensional
        from math import sin, cos
        AffineMap.__init__(self,
                numpy.array([
                    [cos(angle), sin(angle)],
                    [-sin(angle), cos(angle)]]),
                numpy.zeros((2,)))




class Reflection(AffineMap):
    def __init__(self, axis, dim):
        mat = numpy.identity(dim)
        mat[axis,axis] = -1
        AffineMap.__init__(self, mat, numpy.zeros((dim,)))




def plot_1d(f, a, b, steps=100, driver=None):
    h = (b - a)/steps

    points = []
    data = []
    for n in range(steps):
        x = a + h * n
        points.append(x)
        data.append(f(x))

    # autodetect driver
    if driver is None:
        try:
            import pylab
            driver = "matplotlib"
        except ImportError:
            pass
    if driver is None:
        try:
            import Gnuplot
            driver = "gnuplot"
        except ImportError:
            pass

    # actually plot
    if driver == "matplotlib":
        from pylab import plot, show
        plot(points, data)
        show()
    elif driver == "gnuplot":
        from Gnuplot import Gnuplot, Data
        gp = Gnuplot()
        gp.plot(Data(points, data))
        raw_input()
    else:
        raise ValueError, "invalid plot driver '%s'" % driver




# obj array helpers -----------------------------------------------------------
def is_obj_array(val):
    try:
        return val.dtype == object
    except AttributeError:
        return False




def to_obj_array(ary):
    ls = log_shape(ary)
    result = numpy.empty(ls, dtype=object)

    from pytools import indices_in_shape
    for i in indices_in_shape(ls):
        result[i] = ary[i]

    return result




def is_field_equal(a, b):
    if is_obj_array(a):
        return is_obj_array(b) and (a == b).all()
    else:
        return not is_obj_array(b) and a == b




def make_obj_array(res_list):
    result = numpy.empty((len(res_list),), dtype=object)
    for i, v in enumerate(res_list):
        result[i] = v

    return result




def setify_field(f):
    from hedge.tools import is_obj_array
    if is_obj_array(f):
        return set(f)
    else:
        return set([f])




def hashable_field(f):
    if is_obj_array(f):
        return tuple(f)
    else:
        return f




def field_equal(a, b):
    a_is_oa = is_obj_array(a)
    assert a_is_oa == is_obj_array(b)

    if a_is_oa:
        return (a == b).all()
    else:
        return a == b




def join_fields(*args):
    res_list = []
    for arg in args:
        if isinstance(arg, list):
            res_list.extend(arg)
        elif isinstance(arg, numpy.ndarray):
            if log_shape(arg) == ():
                res_list.append(arg)
            else:
                res_list.extend(arg)
        else:
            res_list.append(arg)

    return make_obj_array(res_list)




def log_shape(array):
    """Returns the "logical shape" of the array.

    The "logical shape" is the shape that's left when the node-depending
    dimension has been eliminated."""

    try:
        if array.dtype.char == "O":
            return array.shape
        else:
            return array.shape[:-1]
    except AttributeError:
        return ()




def with_object_array_or_scalar(f, field):
    ls = log_shape(field)
    if ls != ():
        from pytools import indices_in_shape
        result = numpy.zeros(ls, dtype=object)
        for i in indices_in_shape(ls):
            result[i] = f(field[i])
        return result
    else:
        return f(field)




def ptwise_mul(a, b):
    a_log_shape = log_shape(a)
    b_log_shape = log_shape(b)

    from pytools import indices_in_shape

    if a_log_shape == ():
        result = numpy.empty(b_log_shape, dtype=object)
        for i in indices_in_shape(b_log_shape):
            result[i] = a*b[i]
    elif b_log_shape == ():
        result = numpy.empty(a_log_shape, dtype=object)
        for i in indices_in_shape(a_log_shape):
            result[i] = a[i]*b
    else:
        raise ValueError, "ptwise_mul can't handle two non-scalars"

    return result




def ptwise_dot(logdims1, logdims2, a1, a2):
    a1_log_shape = a1.shape[:logdims1]
    a2_log_shape = a1.shape[:logdims2]

    assert a1_log_shape[-1] == a2_log_shape[0]
    len_k = a2_log_shape[0]

    result = numpy.empty(a1_log_shape[:-1]+a2_log_shape[1:], dtype=object)

    from pytools import indices_in_shape
    for a1_i in indices_in_shape(a1_log_shape[:-1]):
        for a2_i in indices_in_shape(a2_log_shape[1:]):
            result[a1_i+a2_i] = sum(
                    a1[a1_i+(k,)] * a2[(k,)+a2_i]
                    for k in xrange(len_k)
                    )

    if result.shape == ():
        return result[()]
    else:
        return result




def levi_civita(tuple):
    """Compute an entry of the Levi-Civita tensor for the indices C{tuple}.

    Only three-tuples are supported for now.
    """
    if len(tuple) == 3:
        if tuple in [(0,1,2), (2,0,1), (1,2,0)]:
            return 1
        elif tuple in [(2,1,0), (0,2,1), (1,0,2)]:
            return -1
        else:
            return 0
    else:
        raise NotImplementedError




def count_subset(subset):
    from pytools import len_iterable
    return len_iterable(uc for uc in subset if uc)




def full_to_subset_indices(subset, base=0):
    """Takes a sequence of bools and turns it into an array of indices
    to be used to extract the subset from the full set.

    Example:

    >>> full_to_subset_indices([False, True, True])
    array([1 2])
    """

    result = []
    for i, is_in in enumerate(subset):
        if is_in:
            result.append(i + base)

    return numpy.array(result, dtype=numpy.intp)



def full_to_all_subset_indices(subsets, base=0):
    """Takes a sequence of bools and generates it into an array of indices
    to be used to extract the subset from the full set.

    Example:

    >>> list(full_to_all_subset_indices([[False, True, True], [True,False,True]]))
    [array([1 2]), array([3 5]
    """

    for subset in subsets:
        result = []
        for i, is_in in enumerate(subset):
            if is_in:
                result.append(i + base)
        base += len(subset)

        yield numpy.array(result, dtype=numpy.intp)



def partial_to_all_subset_indices(subsets, base=0):
    """Takes a sequence of bools and generates it into an array of indices
    to be used to insert the subset into the full set.

    Example:

    >>> list(partial_to_all_subset_indices([[False, True, True], [True,False,True]]))
    [array([0 1]), array([2 3]
    """

    idx = base
    for subset in subsets:
        result = []
        for is_in in subset:
            if is_in:
                result.append(idx)
                idx += 1

        yield numpy.array(result, dtype=numpy.intp)



class SubsettableCrossProduct:
    """A cross product that can operate on an arbitrary subsets of its
    two operands and return an arbitrary subset of its result.
    """

    full_subset = (True, True, True)

    def __init__(self, op1_subset=full_subset, op2_subset=full_subset, result_subset=full_subset):
        """Construct a subset-able cross product.

        @arg op1_subset: The subset of indices of operand 1 to be taken into account.
          Given as a 3-sequence of bools.
        @arg op2_subset: The subset of indices of operand 2 to be taken into account.
          Given as a 3-sequence of bools.
        @arg result_subset: The subset of indices of the result that are calculated.
          Given as a 3-sequence of bools.
        """
        def subset_indices(subset):
            return [i for i, use_component in enumerate(subset)
                    if use_component]

        self.op1_subset = op1_subset
        self.op2_subset = op2_subset
        self.result_subset = result_subset

        import pymbolic
        op1 = pymbolic.var("x")
        op2 = pymbolic.var("y")

        self.functions = []
        self.component_lcjk = []
        for i, use_component in enumerate(result_subset):
            if use_component:
                this_expr = 0
                this_component = []
                for j, j_real in enumerate(subset_indices(op1_subset)):
                    for k, k_real in enumerate(subset_indices(op2_subset)):
                        lc = levi_civita((i, j_real, k_real))
                        if lc != 0:
                            this_expr += lc*op1[j]*op2[k]
                            this_component.append((lc, j, k))
                self.functions.append(pymbolic.compile(this_expr,
                    variables=[op1, op2]))
                self.component_lcjk.append(this_component)

    def __call__(self, x, y, three_mult=None):
        """Compute the subsetted cross product on the indexables C{x} and C{y}.

        @arg three_mult: a function of three arguments C{sign, xj, yk}
          used in place of the product C{sign*xj*yk}. Defaults to just this
          product if not given.
        """
        if three_mult is None:
            return join_fields(*[f(x, y) for f in self.functions])
        else:
            return join_fields(
                    *[sum(three_mult(lc, x[j], y[k]) for lc, j, k in lcjk)
                    for lcjk in self.component_lcjk])




cross = SubsettableCrossProduct()




def normalize(v):
    return v/numpy.linalg.norm(v)




def sign(x):
    if x > 0:
        return 1
    elif x == 0:
        return 0
    else:
        return -1




def find_matching_vertices_along_axis(axis, points_a, points_b, numbers_a, numbers_b):
    a_to_b = {}
    not_found = []

    for i, pi in enumerate(points_a):
        found = False
        for j, pj in enumerate(points_b):
            dist = pi-pj
            dist[axis] = 0
            if la.norm(dist) < 1e-12:
                a_to_b[numbers_a[i]] = numbers_b[j]
                found = True
                break
        if not found:
            not_found.append(numbers_a[i])

    return a_to_b, not_found




# linear algebra tools --------------------------------------------------------
def orthonormalize(vectors, discard_threshold=None):
    """Carry out a modified [1] Gram-Schmidt orthonormalization on
    vectors.

    If, during orthonormalization, the 2-norm of a vector drops
    below C{discard_threshold}, then this vector is silently
    discarded. If C{discard_threshold} is C{None}, then no vector
    will ever be dropped, and a zero 2-norm encountered during
    orthonormalization will throw an L{OrthonormalizationError}.

    [1] U{http://en.wikipedia.org/wiki/Gram%E2%80%93Schmidt_process}
    """

    from numpy import dot
    done_vectors = []

    for v in vectors:
        my_v = v.copy()
        for done_v in done_vectors:
            my_v = my_v - dot(my_v, done_v.conjugate()) * done_v
        v_norm = la.norm(my_v)

        if discard_threshold is None:
            if v_norm == 0:
                raise RuntimeError, "Orthogonalization failed"
        else:
            if v_norm < discard_threshold:
                continue

        my_v /= v_norm
        done_vectors.append(my_v)

    return done_vectors




def permutation_matrix(to_indices=None, from_indices=None, h=None, w=None,
        dtype=None, flavor=None):
    """Return a permutation matrix.

    If to_indices is specified, the resulting permutation
    matrix P satisfies the condition

    P * e[i] = e[to_indices[i]] for i=1,...,len(to_indices)

    where e[i] is the i-th unit vector. The height of P is
    determined either implicitly by the maximum of to_indices
    or explicitly by the parameter h.

    If from_indices is specified, the resulting permutation
    matrix P satisfies the condition

    P * e[from_indices[i]] = e[i] for i=1,...,len(from_indices)

    where e[i] is the i-th unit vector. The width of P is
    determined either implicitly by the maximum of from_indices
    of explicitly by the parameter w.

    If both to_indices and from_indices is specified, a ValueError
    exception is raised.
    """
    if to_indices is not None and from_indices is not None:
        raise ValueError, "only one of to_indices and from_indices may " \
                "be specified"

    if to_indices is not None:
        if h is None:
            h = max(to_indices)+1
        w = len(to_indices)
    else:
        if w is None:
            w = max(from_indices)+1
        h = len(from_indices)

    if flavor is None:
        result = numpy.zeros((h,w), dtype=dtype)

        if to_indices is not None:
            for j, i in enumerate(to_indices):
                result[i,j] = 1
        else:
            for i, j in enumerate(from_indices):
                result[i,j] = 1
    else:
        result = pyublas.zeros((h,w), dtype=dtype, flavor=flavor)

        if to_indices is not None:
            for j, i in enumerate(to_indices):
                result.add_element(i, j, 1)
        else:
            for i, j in enumerate(from_indices):
                result.add_element(i, j, 1)

    return result




def leftsolve(A, B):
    return la.solve(A.T, B.T).T




def unit_vector(n, i, dtype=None):
    """Return the i-th unit vector of size n, with the given dtype."""
    result = numpy.zeros((n,), dtype=dtype)
    result[i] = 1
    return result




# eoc estimation --------------------------------------------------------------
def estimate_order_of_convergence(abscissae, errors):
    """Assuming that abscissae and errors are connected by a law of the form

    error = constant * abscissa ^ (-order),

    this function finds, in a least-squares sense, the best approximation of
    constant and order for the given data set. It returns a tuple (constant, order).
    Both inputs must be PyLinear vectors.
    """
    assert len(abscissae) == len(errors)
    if len(abscissae) <= 1:
        raise RuntimeError, "Need more than one value to guess order of convergence."

    coefficients = numpy.polyfit(numpy.log10(abscissae), numpy.log10(errors), 1)
    return 10**coefficients[-1], -coefficients[-2]




class EOCRecorder(object):
    def __init__(self):
        self.history = []

    def add_data_point(self, abscissa, error):
        self.history.append((abscissa, error))

    def estimate_order_of_convergence(self, gliding_mean = None):
        abscissae = numpy.array([ a for a,e in self.history ])
        errors = numpy.array([ e for a,e in self.history ])

        size = len(abscissae)
        if gliding_mean is None:
            gliding_mean = size

        data_points = size - gliding_mean + 1
        result = numpy.zeros((data_points, 2), float)
        for i in range(data_points):
            result[i,0], result[i,1] = estimate_order_of_convergence(
                abscissae[i:i+gliding_mean], errors[i:i+gliding_mean])
        return result

    def pretty_print(self, abscissa_label="N", error_label="Error", gliding_mean=2):
        from pytools import Table

        tbl = Table()
        tbl.add_row((abscissa_label, error_label, "Running EOC"))

        gm_eoc = self.estimate_order_of_convergence(gliding_mean)
        for i, (absc, err) in enumerate(self.history):
            if i < gliding_mean-1:
                tbl.add_row((str(absc), str(err), ""))
            else:
                tbl.add_row((str(absc), str(err), str(gm_eoc[i-gliding_mean+1,1])))

        if len(self.history) > 1:
            return str(tbl) + "\n\nOverall EOC: %s" % self.estimate_order_of_convergence()[0,1]
        else:
            return str(tbl)

    def write_gnuplot_file(self, filename):
        outfile = file(filename, "w")
        for absc, err in self.history:
            outfile.write("%f %f\n" % (absc, err))
        result = self.estimate_order_of_convergence()
        const = result[0,0]
        order = result[0,1]
        outfile.write("\n")
        for absc, err in self.history:
            outfile.write("%f %f\n" % (absc, const * absc**(-order)))




# small utilities -------------------------------------------------------------
class Closable(object):
    def __init__(self):
        self.is_closed = False

    def __del__(self):
        self.close()

    def __enter__(self):
        return self

    def __exit__(self, exc_type, exc_value, traceback):
        self.close()

    def close(self):
        if not self.is_closed:
            # even if close attempt fails, consider ourselves closed still
            try:
                self.do_close()
            finally:
                self.is_closed = True




def mem_checkpoint(name=None):
    """Invoke the garbage collector and wait for a keypress."""

    import gc
    gc.collect()
    if name:
        raw_input("%s -- hit Enter:" % name)
    else:
        raw_input("Enter:")





# index map tools -------------------------------------------------------------
def apply_index_map(imap, vector):
    from hedge._internal import VectorTarget, perform_index_map

    ls = log_shape(vector)
    if ls == ():
        result = numpy.zeros(shape=(imap.to_length,), dtype=float)
        perform_index_map(imap, VectorTarget(vector, result))
    else:
        result = numpy.zeros(shape=ls+(imap.to_length,), dtype=float)
        from pytools import indices_in_shape
        for i in indices_in_shape(ls):
            perform_index_map(imap, VectorTarget(vector[i], result[i]))
    return result




def apply_inverse_index_map(imap, vector):
    from hedge._internal import VectorTarget, perform_inverse_index_map

    ls = log_shape(vector)
    if ls == ():
        result = numpy.zeros(shape=(imap.from_length,), dtype=float)
        perform_inverse_index_map(imap, VectorTarget(vector, result))
    else:
        result = numpy.zeros(shape=ls+(imap.from_length,), dtype=float)
        from pytools import indices_in_shape
        for i in indices_in_shape(ls):
            perform_inverse_index_map(imap, VectorTarget(vector[i], result[i]))
    return result




# mesh reorderings ------------------------------------------------------------
def cuthill_mckee(graph):
    """Return a Cuthill-McKee ordering for the given graph.

    See (for example)
    Y. Saad, Iterative Methods for Sparse Linear System,
    2nd edition, p. 76.

    `graph' is given as an adjacency mapping, i.e. each node is
    mapped to a list of its neighbors.
    """
    from pytools import argmin

    # this list is called "old_numbers" because it maps a
    # "new number to its "old number"
    old_numbers = []
    visited_nodes = set()
    levelset = []

    all_nodes = set(graph.keys())

    def levelset_cmp(node_a, node_b):
        return cmp(len(graph[node_a]), len(graph[node_b]))

    while len(old_numbers) < len(graph):
        if not levelset:
            unvisited = list(set(graph.keys()) - visited_nodes)

            if not unvisited:
                break

            start_node = unvisited[
                    argmin(len(graph[node]) for node in unvisited)]
            visited_nodes.add(start_node)
            old_numbers.append(start_node)
            levelset = [start_node]

        next_levelset = set()
        levelset.sort(levelset_cmp)

        for node in levelset:
            for neighbor in graph[node]:
                if neighbor in visited_nodes:
                    continue

                visited_nodes.add(neighbor)
                next_levelset.add(neighbor)
                old_numbers.append(neighbor)

        levelset = list(next_levelset)

    return old_numbers




def reverse_lookup_table(lut):
    result = [None] * len(lut)
    for key, value in enumerate(lut):
        result[value] = key
    return result




# block matrix ----------------------------------------------------------------
class BlockMatrix(object):
    """A block matrix is the sum of different smaller
    matrices positioned within one big matrix.
    """

    def __init__(self, chunks):
        """Return a new block matrix made up of components (`chunks')
        given as triples (i,j,smaller_matrix), where the top left (0,0)
        corner of the smaller_matrix is taken to be at position (i,j).

        smaller_matrix may be anything that can be left-multiplied to
        a Pylinear vector, including BlockMatrix instances.
        """
        self.chunks = []
        for i, j, chunk in chunks:
            if isinstance(chunk, BlockMatrix):
                self.chunks.extend(
                        (i+subi, j+subj, subchunk)
                        for subi, subj, subchunk in chunk.chunks)
            else:
                self.chunks.append((i, j, chunk))

    @property
    def T(self):
        return BlockMatrix(
                (j, i, chunk.T) for i, j, chunk in self.chunks)

    @property
    def H(self):
        return BlockMatrix(
                (j, i, chunk.H) for i, j, chunk in self.chunks)

    @property
    def shape(self):
        return (
                max(i+chunk.shape[0] for i, j, chunk in self.chunks),
                max(j+chunk.shape[0] for i, j, chunk in self.chunks)
                )

    def __add__(self, other):
        if isinstance(other, BlockMatrix):
            return BlockMatrix(self.chunks + other.chunks)
        else:
            return NotImplemented

    def __neg__(self):
        return BlockMatrix((i,j,-chunk) for i, j, chunk in self.chunks)

    def __sub__(self, other):
        if isinstance(other, BlockMatrix):
            return BlockMatrix(self.chunks + (-other).chunks)
        else:
            return NotImplemented

    def __mul__(self, other):
        if num.Vector.is_a(other):
            h, w = self.shape
            assert len(other) == w
            result = num.zeros((h,))

            for i, j, chunk in self.chunks:
                ch, cw = chunk.shape
                result[i:i+ch] += chunk * other[j:j+cw]

            return result
        elif isinstance(other, (float, complex, int)):
            return BlockMatrix(
                    (i,j,other*chunk)
                    for i, j, chunk in self.chunks)
        else:
            return NotImplemented

    def __rmul__(self, other):
        if isinstance(other, (float, complex, int)):
            return BlockMatrix(
                    (i,j,other*chunk)
                    for i, j, chunk in self.chunks)
        else:
            return NotImplemented

    def add_to_build_matrix(self, bmat):
        for i, j, chunk in self.chunks:
            bmat.add_block(i, j, chunk)




class IndexListRegistry(object):
    def __init__(self, debug=False):
        self.index_lists = []
        self.il_id_to_number = {}
        self.il_to_number = {}
        self.debug = debug

    def register(self, identifier, generator):
        try:
            result = self.il_id_to_number[identifier]
            if self.debug:
                assert generator() == self.index_lists[result], (
                        "identifier %s used for two different index lists"
                        % str(identifier))
            return result
        except KeyError:
            il = generator()
            try:
                nbr = self.il_to_number[il]
            except KeyError:
                nbr = len(self.index_lists)
                self.index_lists.append(il)
                self.il_id_to_number[identifier] = nbr
                self.il_to_number[il] = nbr
            else:
                self.il_id_to_number[identifier] = nbr
            return nbr

    def get_list_length(self):
        from pytools import single_valued
        return single_valued(len(il) for il in self.index_lists)





# parallel cg -----------------------------------------------------------------
class OperatorBase(object):
    @property
    def dtype(self):
        raise NotImplementedError

    @property
    def shape(self):
        raise NotImplementedError

    def __neg__(self):
        return NegOperator(self)

class NegOperator(OperatorBase):
    def __init__(self, sub_op):
        self.sub_op = sub_op

    @property
    def dtype(self):
        return self.sub_op.dtype

    @property
    def shape(self):
        return self.sub_op.shape

    def __call__(self, operand):
        return -self.sub_op(operand)

class IdentityOperator(OperatorBase):
    def __init__(self, dtype, n):
        self.my_dtype = dtype
        self.n = n

    @property
    def dtype(self):
        return self.my_dtype

    @property
    def shape(self):
        return self.n, self.n

    def __call__(self, operand):
        return operand




class ConvergenceError(RuntimeError):
    pass




class CGStateContainer:
    def __init__(self, pcon, operator, precon=None, dot=None):
        if precon is None:
            precon = IdentityOperator(operator.dtype, operator.shape[0])

        self.pcon = pcon
        self.operator = operator
        self.precon = precon

        if dot is None:
            dot = numpy.dot

        def inner(a, b):
            return dot(a, b.conj())

        self.inner = inner

    def reset(self, rhs, x=None):
        self.rhs = rhs

        if x is None:
            x = numpy.zeros((self.operator.size1(),))
        self.x = x

        self.residual = rhs - self.operator(x)

        self.d = self.precon(self.residual)

        self.delta = self.inner(self.residual, self.d)
        return self.delta

    def one_iteration(self, compute_real_residual=False):
        # typed up from J.R. Shewchuk,
        # An Introduction to the Conjugate Gradient Method
        # Without the Agonizing Pain, Edition 1 1/4 [8/1994]
        # Appendix B3

        q = self.operator(self.d)
        myip = self.inner(self.d, q)
        alpha = self.delta / myip

        self.x += alpha * self.d

        if compute_real_residual:
            self.residual = self.rhs - self.operator(self.x)
        else:
            self.residual -= alpha*q

        s = self.precon(self.residual)
        delta_old = self.delta
        self.delta = self.inner(self.residual, s)

        beta = self.delta / delta_old;
        self.d = s + beta * self.d;

        return self.delta

    def run(self, max_iterations=None, tol=1e-7, debug_callback=None, debug=0):
        if max_iterations is None:
            max_iterations = 10 * self.operator.shape[0]

        if self.inner(self.rhs, self.rhs) == 0:
            return self.rhs

        iterations = 0
        delta_0 = delta = self.delta
        while iterations < max_iterations:
            if debug_callback is not None:
                debug_callback("it", iterations, self.x, self.residual, self.d, delta)

            compute_real_residual = \
                    iterations % 50 == 0 or \
                    abs(delta) < tol*tol * abs(delta_0)
            delta = self.one_iteration(
                    compute_real_residual=compute_real_residual)

            if compute_real_residual and abs(delta) < tol*tol * abs(delta_0):
                if debug_callback is not None:
                    debug_callback("end", iterations, self.x, self.residual, self.d, delta)
                if debug:
                    print "%d iterations" % iterations
                return self.x

            if debug and iterations % debug == 0 and self.pcon.is_head_rank:
                print "debug: delta=%g" % delta
            iterations += 1

        raise ConvergenceError("cg failed to converge")




def parallel_cg(pcon, operator, b, precon=None, x=None, tol=1e-7, max_iterations=None,
        debug=False, debug_callback=None, dot=None):
    if x is None:
        x = numpy.zeros((operator.shape[1],))

    cg = CGStateContainer(pcon, operator, precon, dot=dot)
    cg.reset(b, x)
    return cg.run(max_iterations, tol, debug_callback, debug)




# diagnostics -----------------------------------------------------------------
def time_count_flop(func, timer, counter, flop_counter, flops, increment=1):
    def wrapped_f(*args, **kwargs):
        counter.add()
        flop_counter.add(flops)
        sub_timer = timer.start_sub_timer()
        try:
            return func(*args, **kwargs)
        finally:
            sub_timer.stop().submit()

    return wrapped_f




# flop counting ---------------------------------------------------------------
def diff_rst_flops(discr):
    result = 0
    for eg in discr.element_groups:
        ldis = eg.local_discretization
        result += (
                2 # mul+add
                * ldis.node_count() * len(eg.members)
                * ldis.node_count()
                )

    return result




def diff_rescale_one_flops(discr):
    result = 0
    for eg in discr.element_groups:
        ldis = eg.local_discretization
        result += (
                # x,y,z rescale
                2 # mul+add
                * discr.dimensions
                * len(eg.members) * ldis.node_count()
                )

    return result




def mass_flops(discr):
    result = 0
    for eg in discr.element_groups:
        ldis = eg.local_discretization
        result += (
                2 # mul+add
                * ldis.node_count() * len(eg.members)
                * ldis.node_count()
                )

    result += len(discr.nodes) # jacobian rescale

    return result




def lift_flops(discr):
    result = 0

    for eg in discr.element_groups:
        ldis = eg.local_discretization
        result += (
                2 # mul+add
                * ldis.face_node_count()
                * ldis.face_count()
                * ldis.node_count()
                * len(eg.members)
                )

    return result




def gather_flops(discr):
    result = 0
    for eg in discr.element_groups:
        ldis = eg.local_discretization
        result += (
                ldis.face_node_count()
                * ldis.face_count()
                * len(eg.members)
                * (1 # facejac-mul
                    + 2 * # int+ext
                    3 # const-mul, normal-mul, add
                    )
                )

    return result




def count_dofs(vec):
    if isinstance(vec, numpy.ndarray):
        if vec.dtype == object:
            from pytools import indices_in_shape
            return sum(count_dofs(vec[i])
                    for i in indices_in_shape(vec.shape))
        else:
            return vec.size
    else:
        return 0




# flux creation ---------------------------------------------------------------
<<<<<<< HEAD
def make_lax_friedrichs_flux(wave_speed, state, flux_func, bdry_tags_and_states, 
        strong, bdry_flux_func=None):

    if bdry_flux_func is None:
        bdry_flux_func = flux_func

=======
def make_lax_friedrichs_flux(wave_speed, state, flux_func, bdry_tags_and_states, strong):
>>>>>>> 7ee75e4f
    from hedge.flux import make_normal, FluxVectorPlaceholder

    fluxes = flux_func(state)

    n = len(state)
    d = len(fluxes)
    normal = make_normal(d)
    fvph = FluxVectorPlaceholder(len(state)*(1+d)+1)

    wave_speed_ph = fvph[0]
    state_ph = fvph[1:1+n]
    fluxes_ph = [fvph[1+i*n:1+(i+1)*n] for i in range(1, d+1)]

    penalty = wave_speed_ph.int*(state_ph.ext-state_ph.int)

    if not strong:
        flux = 0.5*(sum(n_i*(f_i.int+f_i.ext) for n_i, f_i in zip(normal, fluxes_ph))
                - penalty)
    else:
        flux = 0.5*(sum(n_i*(f_i.int-f_i.ext) for n_i, f_i in zip(normal, fluxes_ph))
                + penalty)

    from hedge.optemplate import get_flux_operator
    flux_op = get_flux_operator(flux)
    int_operand = join_fields(wave_speed, state, *fluxes)

    from hedge.optemplate import pair_with_boundary
    return (flux_op*int_operand
            + sum(
                flux_op*pair_with_boundary(int_operand,
                    join_fields(0, ext_state, *bdry_flux_func(ext_state)), tag)
                for tag, ext_state in bdry_tags_and_states))




# debug tools -----------------------------------------------------------------
def wait_for_keypress(discr):
    """MPI-aware keypress wait"""
    try:
        comm = discr.parallel_discr.context.communicator
    except AttributeError:
        raw_input("[Enter]")
    else:
        if comm.rank == 0:
            # OpenMPI connects mpirun's stdin to rank 0's stdin.
            print "[Enter]"
            raw_input()

        from boostmpi import broadcast
        broadcast(comm, value=0, root=0)

def get_rank(discr):
    """Rank query that works with and without MPI active."""
    try:
        comm = discr.parallel_discr.context.communicator
    except AttributeError:
        return 0
    else:
        return comm.rank




def typedump(value, max_seq=5, special_handlers={}):
    from pytools import typedump
    special_handlers = special_handlers.copy()
    special_handlers.update({
        numpy.ndarray: lambda x: "array(%s, %s)" % (len(x.shape), x.dtype)
        })
    return typedump(value, max_seq, special_handlers)




# futures ---------------------------------------------------------------------
class Future(object):
    """An abstract interface definition for futures.

    See http://en.wikipedia.org/wiki/Future_(programming)
    """
    def is_ready(self):
        raise NotImplementedError(self.__class__)

    def __call__(self):
        raise NotImplementedError(self.__class__)




class ImmediateFuture(Future):
    """A non-future that immediately has a value available."""
    def __init__(self, value):
        self.value = value

    def is_ready(self):
        return True

    def __call__(self):
        return self.value




class NestedFuture(Future):
    """A future that combines two sub-futures into one."""
    def __init__(self, outer_future_factory, inner_future):
        self.outer_future_factory = outer_future_factory
        self.inner_future = inner_future
        self.outer_future = None

    def is_ready(self):
        if self.inner_future.is_ready():
            self.outer_future = self.outer_future_factory(self.inner_future())
            self.is_ready = self.outer_future.is_ready()
            return self.is_ready()
        else:
            return False

    def __call__(self):
        if self.outer_future is None:
            return self.outer_future_factory(self.inner_future())()
        else:
            return self.outer_future()<|MERGE_RESOLUTION|>--- conflicted
+++ resolved
@@ -1292,16 +1292,12 @@
 
 
 # flux creation ---------------------------------------------------------------
-<<<<<<< HEAD
 def make_lax_friedrichs_flux(wave_speed, state, flux_func, bdry_tags_and_states, 
         strong, bdry_flux_func=None):
 
     if bdry_flux_func is None:
         bdry_flux_func = flux_func
 
-=======
-def make_lax_friedrichs_flux(wave_speed, state, flux_func, bdry_tags_and_states, strong):
->>>>>>> 7ee75e4f
     from hedge.flux import make_normal, FluxVectorPlaceholder
 
     fluxes = flux_func(state)
