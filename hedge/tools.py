"""Miscellaneous helper facilities."""

from __future__ import division

__copyright__ = "Copyright (C) 2007 Andreas Kloeckner"

__license__ = """
This program is free software: you can redistribute it and/or modify
it under the terms of the GNU General Public License as published by
the Free Software Foundation, either version 3 of the License, or
(at your option) any later version.

This program is distributed in the hope that it will be useful,
but WITHOUT ANY WARRANTY; without even the implied warranty of
MERCHANTABILITY or FITNESS FOR A PARTICULAR PURPOSE.  See the
GNU General Public License for more details.

You should have received a copy of the GNU General Public License
along with this program.  If not, see U{http://www.gnu.org/licenses/}.
"""





import numpy
import numpy.linalg as la
import pyublas
import hedge._internal

#scott added for debugging 
import pdb



ZeroVector = hedge._internal.ZeroVector
cyl_bessel_j = hedge._internal.cyl_bessel_j
cyl_neumann = hedge._internal.cyl_neumann




def is_zero(x):
    return isinstance(x, (int, float)) and x == 0




def relative_error(norm_diff, norm_true):
    if norm_true == 0:
        if norm_diff == 0:
            return 0
        else:
            return float("inf")
    else:
        return norm_diff/norm_true




def has_data_in_numpy_arrays(a, allow_objarray_levels):
    if is_obj_array(a) and allow_objarray_levels > 0:
        from pytools import indices_in_shape, all
        return all(
                has_data_in_numpy_arrays(
                    a[i], allow_objarray_levels=allow_objarray_levels-1)
                for i in indices_in_shape(a.shape))
    else:
        return isinstance(a, numpy.ndarray) and a.dtype != object




def numpy_linear_comb(lin_comb):
    assert lin_comb

    scalar_dtypes = tuple(numpy.array(fac).dtype for fac, ary in lin_comb)

    from pytools import single_valued, indices_in_shape, flatten, \
            match_precision
    from codepy.elementwise import make_linear_comb_kernel

    if single_valued(is_obj_array(ary) for fac, ary in lin_comb):
        oa_shape = single_valued(ary.shape for fac, ary in lin_comb)
        result = numpy.zeros(oa_shape, dtype=object)
        for i in indices_in_shape(oa_shape):
            el_shape = single_valued(ary[i].shape for fac, ary in lin_comb)

            vector_dtypes = tuple(ary[i].dtype for fac, ary in lin_comb)
            scalar_dtypes = tuple(
                    match_precision(sd, vd)
                    for sd, vd in zip(scalar_dtypes, vector_dtypes))
<<<<<<< HEAD

            kernel, result_dtype = make_linear_comb_kernel(
                    scalar_dtypes, vector_dtypes)

=======

            kernel, result_dtype = make_linear_comb_kernel(
                    scalar_dtypes, vector_dtypes)

>>>>>>> 236814b6
            result[i] = numpy.zeros(el_shape, result_dtype)
            kernel(result[i], *tuple(flatten((fac, ary[i]) for fac, ary in lin_comb)))

        return result
    else:
        shape = single_valued(ary.shape for fac, ary in lin_comb)
        vector_dtypes = tuple(ary.dtype for fac, ary in lin_comb)
        scalar_dtypes = tuple(
                match_precision(sd, vd)
                for sd, vd in zip(scalar_dtypes, vector_dtypes))

        kernel, result_dtype = make_linear_comb_kernel(
                scalar_dtypes, vector_dtypes)

        result = numpy.zeros(shape, result_dtype)
        kernel(result, *tuple(flatten(lin_comb)))
        return result




def mul_add(afac, a, bfac, b, add_timer=None):
    if is_obj_array(a):
        return numpy.array([
            mul_add(afac, a_i, bfac, b_i, add_timer=add_timer)
            for a_i, b_i in zip(a, b)],
            dtype=object)
    else:
        return a.mul_add(afac, b, bfac, add_timer=add_timer)




def cyl_bessel_j_prime(nu, z):
    if nu == 0:
        if z == 0:
            return 0
        else:
            return -cyl_bessel_j(nu+1, z)+nu/z*cyl_bessel_j(nu, z)
    else:
        return 0.5*(cyl_bessel_j(nu-1, z)-cyl_bessel_j(nu+1, z))




AffineMap = hedge._internal.AffineMap
def _affine_map___getinitargs__(self):
    return self.matrix, self.vector

AffineMap.__getinitargs__ = _affine_map___getinitargs__




class Rotation(AffineMap):
    def __init__(self, angle):
        # FIXME: Add axis, make multidimensional
        from math import sin, cos
        AffineMap.__init__(self,
                numpy.array([
                    [cos(angle), sin(angle)],
                    [-sin(angle), cos(angle)]]),
                numpy.zeros((2,)))




class Reflection(AffineMap):
    def __init__(self, axis, dim):
        mat = numpy.identity(dim)
        mat[axis,axis] = -1
        AffineMap.__init__(self, mat, numpy.zeros((dim,)))




def plot_1d(f, a, b, steps=100, driver=None):
    h = (b - a)/steps

    points = []
    data = []
    for n in range(steps):
        x = a + h * n
        points.append(x)
        data.append(f(x))

    # autodetect driver
    if driver is None:
        try:
            import pylab
            driver = "matplotlib"
        except ImportError:
            pass
    if driver is None:
        try:
            import Gnuplot
            driver = "gnuplot"
        except ImportError:
            pass

    # actually plot
    if driver == "matplotlib":
        from pylab import plot, show
        plot(points, data)
        show()
    elif driver == "gnuplot":
        from Gnuplot import Gnuplot, Data
        gp = Gnuplot()
        gp.plot(Data(points, data))
        raw_input()
    else:
        raise ValueError, "invalid plot driver '%s'" % driver




# obj array helpers -----------------------------------------------------------
def is_obj_array(val):
    try:
        return val.dtype == object
    except AttributeError:
        return False




def to_obj_array(ary):
    ls = log_shape(ary)
    result = numpy.empty(ls, dtype=object)

    from pytools import indices_in_shape
    for i in indices_in_shape(ls):
        result[i] = ary[i]

    return result




def is_field_equal(a, b):
    if is_obj_array(a):
        return is_obj_array(b) and (a == b).all()
    else:
        return not is_obj_array(b) and a == b




def make_obj_array(res_list):
    result = numpy.empty((len(res_list),), dtype=object)
    for i, v in enumerate(res_list):
        result[i] = v

    return result




def setify_field(f):
    from hedge.tools import is_obj_array
    if is_obj_array(f):
        return set(f)
    else:
        return set([f])




def hashable_field(f):
    if is_obj_array(f):
        return tuple(f)
    else:
        return f




def field_equal(a, b):
    a_is_oa = is_obj_array(a)
    assert a_is_oa == is_obj_array(b)

    if a_is_oa:
        return (a == b).all()
    else:
        return a == b




def join_fields(*args):
    res_list = []
    for arg in args:
        if isinstance(arg, list):
            res_list.extend(arg)
        elif isinstance(arg, numpy.ndarray):
            if log_shape(arg) == ():
                res_list.append(arg)
            else:
                res_list.extend(arg)
        else:
            res_list.append(arg)

    return make_obj_array(res_list)




def log_shape(array):
    """Returns the "logical shape" of the array.

    The "logical shape" is the shape that's left when the node-depending
    dimension has been eliminated."""

    try:
        if array.dtype.char == "O":
            return array.shape
        else:
            return array.shape[:-1]
    except AttributeError:
        return ()




def with_object_array_or_scalar(f, field):
    ls = log_shape(field)
    if ls != ():
        from pytools import indices_in_shape
        result = numpy.zeros(ls, dtype=object)
        for i in indices_in_shape(ls):
            result[i] = f(field[i])
        return result
    else:
        return f(field)




def ptwise_mul(a, b):
    a_log_shape = log_shape(a)
    b_log_shape = log_shape(b)

    from pytools import indices_in_shape

    if a_log_shape == ():
        result = numpy.empty(b_log_shape, dtype=object)
        for i in indices_in_shape(b_log_shape):
            result[i] = a*b[i]
    elif b_log_shape == ():
        result = numpy.empty(a_log_shape, dtype=object)
        for i in indices_in_shape(a_log_shape):
            result[i] = a[i]*b
    else:
        raise ValueError, "ptwise_mul can't handle two non-scalars"

    return result




def ptwise_dot(logdims1, logdims2, a1, a2):
    a1_log_shape = a1.shape[:logdims1]
    a2_log_shape = a1.shape[:logdims2]

    assert a1_log_shape[-1] == a2_log_shape[0]
    len_k = a2_log_shape[0]

    result = numpy.empty(a1_log_shape[:-1]+a2_log_shape[1:], dtype=object)

    from pytools import indices_in_shape
    for a1_i in indices_in_shape(a1_log_shape[:-1]):
        for a2_i in indices_in_shape(a2_log_shape[1:]):
            result[a1_i+a2_i] = sum(
                    a1[a1_i+(k,)] * a2[(k,)+a2_i]
                    for k in xrange(len_k)
                    )

    if result.shape == ():
        return result[()]
    else:
        return result




def levi_civita(tuple):
    """Compute an entry of the Levi-Civita tensor for the indices C{tuple}.

    Only three-tuples are supported for now.
    """
    if len(tuple) == 3:
        if tuple in [(0,1,2), (2,0,1), (1,2,0)]:
            return 1
        elif tuple in [(2,1,0), (0,2,1), (1,0,2)]:
            return -1
        else:
            return 0
    else:
        raise NotImplementedError




def count_subset(subset):
    from pytools import len_iterable
    return len_iterable(uc for uc in subset if uc)




def full_to_subset_indices(subset, base=0):
    """Takes a sequence of bools and turns it into an array of indices
    to be used to extract the subset from the full set.

    Example:

    >>> full_to_subset_indices([False, True, True])
    array([1 2])
    """

    result = []
    for i, is_in in enumerate(subset):
        if is_in:
            result.append(i + base)

    return numpy.array(result, dtype=numpy.intp)



def full_to_all_subset_indices(subsets, base=0):
    """Takes a sequence of bools and generates it into an array of indices
    to be used to extract the subset from the full set.

    Example:

    >>> list(full_to_all_subset_indices([[False, True, True], [True,False,True]]))
    [array([1 2]), array([3 5]
    """

    for subset in subsets:
        result = []
        for i, is_in in enumerate(subset):
            if is_in:
                result.append(i + base)
        base += len(subset)

        yield numpy.array(result, dtype=numpy.intp)



def partial_to_all_subset_indices(subsets, base=0):
    """Takes a sequence of bools and generates it into an array of indices
    to be used to insert the subset into the full set.

    Example:

    >>> list(partial_to_all_subset_indices([[False, True, True], [True,False,True]]))
    [array([0 1]), array([2 3]
    """

    idx = base
    for subset in subsets:
        result = []
        for is_in in subset:
            if is_in:
                result.append(idx)
                idx += 1

        yield numpy.array(result, dtype=numpy.intp)



class SubsettableCrossProduct:
    """A cross product that can operate on an arbitrary subsets of its
    two operands and return an arbitrary subset of its result.
    """

    full_subset = (True, True, True)

    def __init__(self, op1_subset=full_subset, op2_subset=full_subset, result_subset=full_subset):
        """Construct a subset-able cross product.

        @arg op1_subset: The subset of indices of operand 1 to be taken into account.
          Given as a 3-sequence of bools.
        @arg op2_subset: The subset of indices of operand 2 to be taken into account.
          Given as a 3-sequence of bools.
        @arg result_subset: The subset of indices of the result that are calculated.
          Given as a 3-sequence of bools.
        """
        def subset_indices(subset):
            return [i for i, use_component in enumerate(subset)
                    if use_component]

        self.op1_subset = op1_subset
        self.op2_subset = op2_subset
        self.result_subset = result_subset

        import pymbolic
        op1 = pymbolic.var("x")
        op2 = pymbolic.var("y")

        self.functions = []
        self.component_lcjk = []
        for i, use_component in enumerate(result_subset):
            if use_component:
                this_expr = 0
                this_component = []
                for j, j_real in enumerate(subset_indices(op1_subset)):
                    for k, k_real in enumerate(subset_indices(op2_subset)):
                        lc = levi_civita((i, j_real, k_real))
                        if lc != 0:
                            this_expr += lc*op1[j]*op2[k]
                            this_component.append((lc, j, k))
                self.functions.append(pymbolic.compile(this_expr,
                    variables=[op1, op2]))
                self.component_lcjk.append(this_component)

    def __call__(self, x, y, three_mult=None):
        """Compute the subsetted cross product on the indexables C{x} and C{y}.

        @arg three_mult: a function of three arguments C{sign, xj, yk}
          used in place of the product C{sign*xj*yk}. Defaults to just this
          product if not given.
        """
        if three_mult is None:
            return join_fields(*[f(x, y) for f in self.functions])
        else:
            return join_fields(
                    *[sum(three_mult(lc, x[j], y[k]) for lc, j, k in lcjk)
                    for lcjk in self.component_lcjk])




cross = SubsettableCrossProduct()




def normalize(v):
    return v/numpy.linalg.norm(v)




def sign(x):
    if x > 0:
        return 1
    elif x == 0:
        return 0
    else:
        return -1




def find_matching_vertices_along_axis(axis, points_a, points_b, numbers_a, numbers_b):
    a_to_b = {}
    not_found = []

    for i, pi in enumerate(points_a):
        found = False
        for j, pj in enumerate(points_b):
            dist = pi-pj
            dist[axis] = 0
            if la.norm(dist) < 1e-12:
                a_to_b[numbers_a[i]] = numbers_b[j]
                found = True
                break
        if not found:
            not_found.append(numbers_a[i])

    return a_to_b, not_found




# linear algebra tools --------------------------------------------------------
def orthonormalize(vectors, discard_threshold=None):
    """Carry out a modified [1] Gram-Schmidt orthonormalization on
    vectors.

    If, during orthonormalization, the 2-norm of a vector drops
    below C{discard_threshold}, then this vector is silently
    discarded. If C{discard_threshold} is C{None}, then no vector
    will ever be dropped, and a zero 2-norm encountered during
    orthonormalization will throw an L{OrthonormalizationError}.

    [1] U{http://en.wikipedia.org/wiki/Gram%E2%80%93Schmidt_process}
    """

    from numpy import dot
    done_vectors = []

    for v in vectors:
        my_v = v.copy()
        for done_v in done_vectors:
            my_v = my_v - dot(my_v, done_v.conjugate()) * done_v
        v_norm = la.norm(my_v)

        if discard_threshold is None:
            if v_norm == 0:
                raise RuntimeError, "Orthogonalization failed"
        else:
            if v_norm < discard_threshold:
                continue

        my_v /= v_norm
        done_vectors.append(my_v)

    return done_vectors




def permutation_matrix(to_indices=None, from_indices=None, h=None, w=None,
        dtype=None, flavor=None):
    """Return a permutation matrix.

    If to_indices is specified, the resulting permutation
    matrix P satisfies the condition

    P * e[i] = e[to_indices[i]] for i=1,...,len(to_indices)

    where e[i] is the i-th unit vector. The height of P is
    determined either implicitly by the maximum of to_indices
    or explicitly by the parameter h.

    If from_indices is specified, the resulting permutation
    matrix P satisfies the condition

    P * e[from_indices[i]] = e[i] for i=1,...,len(from_indices)

    where e[i] is the i-th unit vector. The width of P is
    determined either implicitly by the maximum of from_indices
    of explicitly by the parameter w.

    If both to_indices and from_indices is specified, a ValueError
    exception is raised.
    """
    if to_indices is not None and from_indices is not None:
        raise ValueError, "only one of to_indices and from_indices may " \
                "be specified"

    if to_indices is not None:
        if h is None:
            h = max(to_indices)+1
        w = len(to_indices)
    else:
        if w is None:
            w = max(from_indices)+1
        h = len(from_indices)

    if flavor is None:
        result = numpy.zeros((h,w), dtype=dtype)

        if to_indices is not None:
            for j, i in enumerate(to_indices):
                result[i,j] = 1
        else:
            for i, j in enumerate(from_indices):
                result[i,j] = 1
    else:
        result = pyublas.zeros((h,w), dtype=dtype, flavor=flavor)

        if to_indices is not None:
            for j, i in enumerate(to_indices):
                result.add_element(i, j, 1)
        else:
            for i, j in enumerate(from_indices):
                result.add_element(i, j, 1)

    return result




def leftsolve(A, B):
    return la.solve(A.T, B.T).T




def unit_vector(n, i, dtype=None):
    """Return the i-th unit vector of size n, with the given dtype."""
    result = numpy.zeros((n,), dtype=dtype)
    result[i] = 1
    return result




# eoc estimation --------------------------------------------------------------
def estimate_order_of_convergence(abscissae, errors):
    """Assuming that abscissae and errors are connected by a law of the form

    error = constant * abscissa ^ (-order),

    this function finds, in a least-squares sense, the best approximation of
    constant and order for the given data set. It returns a tuple (constant, order).
    Both inputs must be PyLinear vectors.
    """
    assert len(abscissae) == len(errors)
    if len(abscissae) <= 1:
        raise RuntimeError, "Need more than one value to guess order of convergence."

    coefficients = numpy.polyfit(numpy.log10(abscissae), numpy.log10(errors), 1)
    return 10**coefficients[-1], -coefficients[-2]




class EOCRecorder(object):
    def __init__(self):
        self.history = []

    def add_data_point(self, abscissa, error):
        self.history.append((abscissa, error))

    def estimate_order_of_convergence(self, gliding_mean = None):
        abscissae = numpy.array([ a for a,e in self.history ])
        errors = numpy.array([ e for a,e in self.history ])

        size = len(abscissae)
        if gliding_mean is None:
            gliding_mean = size

        data_points = size - gliding_mean + 1
        result = numpy.zeros((data_points, 2), float)
        for i in range(data_points):
            result[i,0], result[i,1] = estimate_order_of_convergence(
                abscissae[i:i+gliding_mean], errors[i:i+gliding_mean])
        return result

    def pretty_print(self, abscissa_label="N", error_label="Error", gliding_mean=2):
        from pytools import Table

        tbl = Table()
        tbl.add_row((abscissa_label, error_label, "Running EOC"))

        gm_eoc = self.estimate_order_of_convergence(gliding_mean)
        for i, (absc, err) in enumerate(self.history):
            if i < gliding_mean-1:
                tbl.add_row((str(absc), str(err), ""))
            else:
                tbl.add_row((str(absc), str(err), str(gm_eoc[i-gliding_mean+1,1])))

        if len(self.history) > 1:
            return str(tbl) + "\n\nOverall EOC: %s" % self.estimate_order_of_convergence()[0,1]
        else:
            return str(tbl)

    def write_gnuplot_file(self, filename):
        outfile = file(filename, "w")
        for absc, err in self.history:
            outfile.write("%f %f\n" % (absc, err))
        result = self.estimate_order_of_convergence()
        const = result[0,0]
        order = result[0,1]
        outfile.write("\n")
        for absc, err in self.history:
            outfile.write("%f %f\n" % (absc, const * absc**(-order)))




# small utilities -------------------------------------------------------------
class Closable(object):
    def __init__(self):
        self.is_closed = False

    def __enter__(self):
        return self

    def __exit__(self, exc_type, exc_value, traceback):
        self.close()

    def close(self):
        if not self.is_closed:
            # even if close attempt fails, consider ourselves closed still
            try:
                self.do_close()
            finally:
                self.is_closed = True




def mem_checkpoint(name=None):
    """Invoke the garbage collector and wait for a keypress."""

    import gc
    gc.collect()
    if name:
        raw_input("%s -- hit Enter:" % name)
    else:
        raw_input("Enter:")





# index map tools -------------------------------------------------------------
def apply_index_map(imap, vector):
    from hedge._internal import VectorTarget, perform_index_map

    ls = log_shape(vector)
    if ls == ():
        result = numpy.zeros(shape=(imap.to_length,), dtype=float)
        perform_index_map(imap, VectorTarget(vector, result))
    else:
        result = numpy.zeros(shape=ls+(imap.to_length,), dtype=float)
        from pytools import indices_in_shape
        for i in indices_in_shape(ls):
            perform_index_map(imap, VectorTarget(vector[i], result[i]))
    return result




def apply_inverse_index_map(imap, vector):
    from hedge._internal import VectorTarget, perform_inverse_index_map

    ls = log_shape(vector)
    if ls == ():
        result = numpy.zeros(shape=(imap.from_length,), dtype=float)
        perform_inverse_index_map(imap, VectorTarget(vector, result))
    else:
        result = numpy.zeros(shape=ls+(imap.from_length,), dtype=float)
        from pytools import indices_in_shape
        for i in indices_in_shape(ls):
            perform_inverse_index_map(imap, VectorTarget(vector[i], result[i]))
    return result




# mesh reorderings ------------------------------------------------------------
def cuthill_mckee(graph):
    """Return a Cuthill-McKee ordering for the given graph.

    See (for example)
    Y. Saad, Iterative Methods for Sparse Linear System,
    2nd edition, p. 76.

    `graph' is given as an adjacency mapping, i.e. each node is
    mapped to a list of its neighbors.
    """
    from pytools import argmin

    # this list is called "old_numbers" because it maps a
    # "new number to its "old number"
    old_numbers = []
    visited_nodes = set()
    levelset = []

    all_nodes = set(graph.keys())

    def levelset_cmp(node_a, node_b):
        return cmp(len(graph[node_a]), len(graph[node_b]))

    while len(old_numbers) < len(graph):
        if not levelset:
            unvisited = list(set(graph.keys()) - visited_nodes)

            if not unvisited:
                break

            start_node = unvisited[
                    argmin(len(graph[node]) for node in unvisited)]
            visited_nodes.add(start_node)
            old_numbers.append(start_node)
            levelset = [start_node]

        next_levelset = set()
        levelset.sort(levelset_cmp)

        for node in levelset:
            for neighbor in graph[node]:
                if neighbor in visited_nodes:
                    continue

                visited_nodes.add(neighbor)
                next_levelset.add(neighbor)
                old_numbers.append(neighbor)

        levelset = list(next_levelset)

    return old_numbers




def reverse_lookup_table(lut):
    result = [None] * len(lut)
    for key, value in enumerate(lut):
        result[value] = key
    return result




# block matrix ----------------------------------------------------------------
class BlockMatrix(object):
    """A block matrix is the sum of different smaller
    matrices positioned within one big matrix.
    """

    def __init__(self, chunks):
        """Return a new block matrix made up of components (`chunks')
        given as triples (i,j,smaller_matrix), where the top left (0,0)
        corner of the smaller_matrix is taken to be at position (i,j).

        smaller_matrix may be anything that can be left-multiplied to
        a Pylinear vector, including BlockMatrix instances.
        """
        self.chunks = []
        for i, j, chunk in chunks:
            if isinstance(chunk, BlockMatrix):
                self.chunks.extend(
                        (i+subi, j+subj, subchunk)
                        for subi, subj, subchunk in chunk.chunks)
            else:
                self.chunks.append((i, j, chunk))

    @property
    def T(self):
        return BlockMatrix(
                (j, i, chunk.T) for i, j, chunk in self.chunks)

    @property
    def H(self):
        return BlockMatrix(
                (j, i, chunk.H) for i, j, chunk in self.chunks)

    @property
    def shape(self):
        return (
                max(i+chunk.shape[0] for i, j, chunk in self.chunks),
                max(j+chunk.shape[0] for i, j, chunk in self.chunks)
                )

    def __add__(self, other):
        if isinstance(other, BlockMatrix):
            return BlockMatrix(self.chunks + other.chunks)
        else:
            return NotImplemented

    def __neg__(self):
        return BlockMatrix((i,j,-chunk) for i, j, chunk in self.chunks)

    def __sub__(self, other):
        if isinstance(other, BlockMatrix):
            return BlockMatrix(self.chunks + (-other).chunks)
        else:
            return NotImplemented

    def __mul__(self, other):
        if num.Vector.is_a(other):
            h, w = self.shape
            assert len(other) == w
            result = num.zeros((h,))

            for i, j, chunk in self.chunks:
                ch, cw = chunk.shape
                result[i:i+ch] += chunk * other[j:j+cw]

            return result
        elif isinstance(other, (float, complex, int)):
            return BlockMatrix(
                    (i,j,other*chunk)
                    for i, j, chunk in self.chunks)
        else:
            return NotImplemented

    def __rmul__(self, other):
        if isinstance(other, (float, complex, int)):
            return BlockMatrix(
                    (i,j,other*chunk)
                    for i, j, chunk in self.chunks)
        else:
            return NotImplemented

    def add_to_build_matrix(self, bmat):
        for i, j, chunk in self.chunks:
            bmat.add_block(i, j, chunk)




class IndexListRegistry(object):
    def __init__(self, debug=False):
        self.index_lists = []
        self.il_id_to_number = {}
        self.il_to_number = {}
        self.debug = debug

    def register(self, identifier, generator):
        try:
            result = self.il_id_to_number[identifier]
            if self.debug:
                assert generator() == self.index_lists[result], (
                        "identifier %s used for two different index lists"
                        % str(identifier))
            return result
        except KeyError:
            il = generator()
            try:
                nbr = self.il_to_number[il]
            except KeyError:
                nbr = len(self.index_lists)
                self.index_lists.append(il)
                self.il_id_to_number[identifier] = nbr
                self.il_to_number[il] = nbr
            else:
                self.il_id_to_number[identifier] = nbr
            return nbr

    def get_list_length(self):
        from pytools import single_valued
        return single_valued(len(il) for il in self.index_lists)





<<<<<<< HEAD
# parallel cg -----------------------------------------------------------------
class OperatorBase(object):
    @property
    def dtype(self):
        raise NotImplementedError

    @property
    def shape(self):
        raise NotImplementedError

    def __neg__(self):
        return NegOperator(self)

class NegOperator(OperatorBase):
    def __init__(self, sub_op):
        self.sub_op = sub_op

    @property
    def dtype(self):
        return self.sub_op.dtype

    @property
    def shape(self):
        return self.sub_op.shape

    def __call__(self, operand):
        return -self.sub_op(operand)

class IdentityOperator(OperatorBase):
    def __init__(self, dtype, n):
        self.my_dtype = dtype
        self.n = n

    @property
    def dtype(self):
        return self.my_dtype

    @property
    def shape(self):
        return self.n, self.n

    def __call__(self, operand):
        return operand




class ConvergenceError(RuntimeError):
    pass




class CGStateContainer:
    def __init__(self, pcon, operator, precon=None, dot=None):
        if precon is None:
            precon = IdentityOperator(operator.dtype, operator.shape[0])

        self.pcon = pcon
        self.operator = operator
        self.precon = precon

        if dot is None:
            dot = numpy.dot

        def inner(a, b):
            return dot(a, b.conj())

        self.inner = inner

    def reset(self, rhs, x=None):
        self.rhs = rhs

        if x is None:
            x = numpy.zeros((self.operator.size1(),))
        self.x = x

        self.residual = rhs - self.operator(x)

        self.d = self.precon(self.residual)

        self.delta = self.inner(self.residual, self.d)
        return self.delta

    def one_iteration(self, compute_real_residual=False):
        # typed up from J.R. Shewchuk,
        # An Introduction to the Conjugate Gradient Method
        # Without the Agonizing Pain, Edition 1 1/4 [8/1994]
        # Appendix B3

        q = self.operator(self.d)
        myip = self.inner(self.d, q)
        alpha = self.delta / myip

        self.x += alpha * self.d

        if compute_real_residual:
            self.residual = self.rhs - self.operator(self.x)
        else:
            self.residual -= alpha*q

        s = self.precon(self.residual)
        delta_old = self.delta
        self.delta = self.inner(self.residual, s)

        beta = self.delta / delta_old;
        self.d = s + beta * self.d;

        return self.delta

    def run(self, max_iterations=None, tol=1e-7, debug_callback=None, debug=0):
        if max_iterations is None:
            max_iterations = 10 * self.operator.shape[0]

        if self.inner(self.rhs, self.rhs) == 0:
            return self.rhs

        iterations = 0
        delta_0 = delta = self.delta
        while iterations < max_iterations:
            if debug_callback is not None:
                debug_callback("it", iterations, self.x, self.residual, self.d, delta)

            compute_real_residual = \
                    iterations % 50 == 0 or \
                    abs(delta) < tol*tol * abs(delta_0)
            delta = self.one_iteration(
                    compute_real_residual=compute_real_residual)

            if compute_real_residual and abs(delta) < tol*tol * abs(delta_0):
                if debug_callback is not None:
                    debug_callback("end", iterations, self.x, self.residual, self.d, delta)
                if debug:
                    print "%d iterations" % iterations
                return self.x

            if debug and iterations % debug == 0 and self.pcon.is_head_rank:
                print "debug: delta=%g" % delta
            iterations += 1

        raise ConvergenceError("cg failed to converge")




def parallel_cg(pcon, operator, b, precon=None, x=None, tol=1e-7, max_iterations=None,
        debug=False, debug_callback=None, dot=None):
    if x is None:
        x = numpy.zeros((operator.shape[1],))

    cg = CGStateContainer(pcon, operator, precon, dot=dot)
    cg.reset(b, x)
    return cg.run(max_iterations, tol, debug_callback, debug)




=======
>>>>>>> 236814b6
# diagnostics -----------------------------------------------------------------
def time_count_flop(func, timer, counter, flop_counter, flops, increment=1):
    def wrapped_f(*args, **kwargs):
        counter.add()
        flop_counter.add(flops)
        sub_timer = timer.start_sub_timer()
        try:
            return func(*args, **kwargs)
        finally:
            sub_timer.stop().submit()

    return wrapped_f




# flop counting ---------------------------------------------------------------
def diff_rst_flops(discr):
    result = 0
    for eg in discr.element_groups:
        ldis = eg.local_discretization
        result += (
                2 # mul+add
                * ldis.node_count() * len(eg.members)
                * ldis.node_count()
                )

    return result




def diff_rescale_one_flops(discr):
    result = 0
    for eg in discr.element_groups:
        ldis = eg.local_discretization
        result += (
                # x,y,z rescale
                2 # mul+add
                * discr.dimensions
                * len(eg.members) * ldis.node_count()
                )

    return result




def mass_flops(discr):
    result = 0
    for eg in discr.element_groups:
        ldis = eg.local_discretization
        result += (
                2 # mul+add
                * ldis.node_count() * len(eg.members)
                * ldis.node_count()
                )

    result += len(discr.nodes) # jacobian rescale

    return result




<<<<<<< HEAD
def lift_flops(discr):
    result = 0

    for eg in discr.element_groups:
        ldis = eg.local_discretization
        result += (
                2 # mul+add
                * ldis.face_node_count()
                * ldis.face_count()
                * ldis.node_count()
                * len(eg.members)
                )

    return result
=======
def lift_flops(fg):
    ldis = fg.ldis_loc
    return (
            2 # mul+add
            * ldis.face_node_count()
            * ldis.face_count()
            * ldis.node_count()
            * fg.element_count()
            )
>>>>>>> 236814b6




def gather_flops(discr):
    result = 0
    for eg in discr.element_groups:
        ldis = eg.local_discretization
        result += (
                ldis.face_node_count()
                * ldis.face_count()
                * len(eg.members)
                * (1 # facejac-mul
                    + 2 * # int+ext
                    3 # const-mul, normal-mul, add
                    )
                )

    return result




def count_dofs(vec):
    if isinstance(vec, numpy.ndarray):
        if vec.dtype == object:
            from pytools import indices_in_shape
            return sum(count_dofs(vec[i])
                    for i in indices_in_shape(vec.shape))
        else:
            return vec.size
    else:
        return 0




# flux creation ---------------------------------------------------------------
<<<<<<< HEAD
def make_lax_friedrichs_flux(wave_speed, state, flux_func, bdry_tags_and_states, strong):
    #print bdry_tags_and_states
    from hedge.flux import make_normal, FluxVectorPlaceholder, Max, flux_max
   
    fluxes = flux_func(state)
=======
def make_lax_friedrichs_flux(wave_speed, state, fluxes, bdry_tags_states_and_fluxes, 
        strong):
    from hedge.flux import make_normal, FluxVectorPlaceholder, flux_max
>>>>>>> 236814b6

    n = len(state)
    d = len(fluxes)
    normal = make_normal(d)
    fvph = FluxVectorPlaceholder(len(state)*(1+d)+1)

    wave_speed_ph = fvph[0]
    state_ph = fvph[1:1+n]
    fluxes_ph = [fvph[1+i*n:1+(i+1)*n] for i in range(1, d+1)]

<<<<<<< HEAD
    #print wave_speed_ph.int
    #penalty = wave_speed_ph.int*(state_ph.ext-state_ph.int)
=======

>>>>>>> 236814b6
    penalty = flux_max(wave_speed_ph.int,wave_speed_ph.ext)*(state_ph.ext-state_ph.int)

    if not strong:
        num_flux = 0.5*(sum(n_i*(f_i.int+f_i.ext) for n_i, f_i in zip(normal, fluxes_ph))
                - penalty)
    else:
        num_flux = 0.5*(sum(n_i*(f_i.int-f_i.ext) for n_i, f_i in zip(normal, fluxes_ph))
                + penalty)

    from hedge.optemplate import get_flux_operator
    flux_op = get_flux_operator(num_flux)
    int_operand = join_fields(wave_speed, state, *fluxes)

    from hedge.optemplate import pair_with_boundary
<<<<<<< HEAD
    #temp1 = (flux_op*int_operand
    #        + sum(
    #            flux_op*pair_with_boundary(int_operand,
    #                join_fields(0, ext_state, *flux_func(ext_state)), tag)
    #            for tag, ext_state in bdry_tags_and_states)
    #       )
    #print temp1
    #temp1 =sum(
    #            pair_with_boundary(int_operand,
    #                join_fields(0, ext_state, *flux_func(ext_state)), tag)
    #            for tag, ext_state in bdry_tags_and_states)
    #print temp1

    #first way, impose exact solution as BC
    return (flux_op*int_operand
            + sum(
                flux_op*pair_with_boundary(int_operand,
                    join_fields(0, ext_state, *flux_func(ext_state)), tag)
                for tag, ext_state in bdry_tags_and_states)
           )
    #impose no BC (is this true??)
    #impose no BC on LHS, exact solution on RHS
    #return (flux_op*int_operand
    #        + sum(
    #            flux_op*pair_with_boundary(int_operand,
    #                join_fields(0, ext_state, *flux_func(ext_state)), tag)
    #            for tag, ext_state in bdry_tags_and_states)
    #        + sum(
    #            flux_op*pair_with_boundary(int_operand,
    #                join_fields(0, ext_state, *flux_func(ext_state)), tag)
    #            for tag, ext_state in bdry_tags_and_states)
    #       )
    #pdb.set_trace()
=======
    return (flux_op*int_operand
            + sum(
                flux_op*pair_with_boundary(int_operand,
                    join_fields(0, bdry_state, *bdry_fluxes), tag)
                for tag, bdry_state, bdry_fluxes in bdry_tags_states_and_fluxes))


>>>>>>> 236814b6


# debug tools -----------------------------------------------------------------
def wait_for_keypress(discr):
    """MPI-aware keypress wait"""
    try:
        comm = discr.parallel_discr.context.communicator
    except AttributeError:
        raw_input("[Enter]")
    else:
        if comm.rank == 0:
            # OpenMPI connects mpirun's stdin to rank 0's stdin.
            print "[Enter]"
            raw_input()

        from boostmpi import broadcast
        broadcast(comm, value=0, root=0)

def get_rank(discr):
    """Rank query that works with and without MPI active."""
    try:
        comm = discr.parallel_discr.context.communicator
    except AttributeError:
        return 0
    else:
        return comm.rank




def typedump(value, max_seq=5, special_handlers={}):
    from pytools import typedump
    special_handlers = special_handlers.copy()
    special_handlers.update({
        numpy.ndarray: lambda x: "array(%s, %s)" % (len(x.shape), x.dtype)
        })
    return typedump(value, max_seq, special_handlers)




# futures ---------------------------------------------------------------------
class Future(object):
    """An abstract interface definition for futures.

    See http://en.wikipedia.org/wiki/Future_(programming)
    """
    def is_ready(self):
        raise NotImplementedError(self.__class__)

    def __call__(self):
        raise NotImplementedError(self.__class__)




class ImmediateFuture(Future):
    """A non-future that immediately has a value available."""
    def __init__(self, value):
        self.value = value

    def is_ready(self):
        return True

    def __call__(self):
        return self.value




class NestedFuture(Future):
    """A future that combines two sub-futures into one."""
    def __init__(self, outer_future_factory, inner_future):
        self.outer_future_factory = outer_future_factory
        self.inner_future = inner_future
        self.outer_future = None

    def is_ready(self):
        if self.inner_future.is_ready():
            self.outer_future = self.outer_future_factory(self.inner_future())
            self.is_ready = self.outer_future.is_ready()
            return self.is_ready()
        else:
            return False

    def __call__(self):
        if self.outer_future is None:
            return self.outer_future_factory(self.inner_future())()
        else:
            return self.outer_future()

# Scott Added functions, should ask andreas where they might go
def GetSphericalCoord(x_vec):

   #this coordinate trans has phi as angle in (x,y) plane and taking values in (-pi,pi)

    x = x_vec[0]
    y = x_vec[1]
    z = x_vec[2]

    r = numpy.sqrt(x**2+y**2+z**2)

    if(numpy.any(r)<numpy.power(10.0,-10.0)):
        print 'spherical coordinate transformation ill-defined at r=0'

    phi=numpy.arctan2(y,x)
    theta=numpy.arccos(z/r)

    return join_fields(r,phi,theta)

def IndexSummation(TensorA,TensorB,indexList):
#given tensors A and B, preform a sum on indicies
#indexList takes the form [(e,f),(g,h),...], and summation preformed 
#over e^th entry of A and f^th entry of B, etc
#result is a tensor field of correct rank
#user must be sure correct of correct contra/covariant orderings,etc

#currently only tested and working for vectors, need to get this better
#    sum(
#                flux_op*pair_with_boundary(int_operand,
#                    join_fields(0, ext_state, *flux_func(ext_state)), tag)
#                for tag, ext_state in bdry_tags_and_states)
#           )
    from numpy import dot
    from hedge.tools import ptwise_dot
    #print 4
    #print numpy.shape(TensorA)
    #print numpy.shape(TensorB)
    #print TensorA
    #print TensorB
    #result = ptwise_dot(1,1,TensorA,TensorB)
    result = dot(TensorA,TensorB)
    #print result
    #return result
 
 <|MERGE_RESOLUTION|>--- conflicted
+++ resolved
@@ -90,17 +90,10 @@
             scalar_dtypes = tuple(
                     match_precision(sd, vd)
                     for sd, vd in zip(scalar_dtypes, vector_dtypes))
-<<<<<<< HEAD
 
             kernel, result_dtype = make_linear_comb_kernel(
                     scalar_dtypes, vector_dtypes)
 
-=======
-
-            kernel, result_dtype = make_linear_comb_kernel(
-                    scalar_dtypes, vector_dtypes)
-
->>>>>>> 236814b6
             result[i] = numpy.zeros(el_shape, result_dtype)
             kernel(result[i], *tuple(flatten((fac, ary[i]) for fac, ary in lin_comb)))
 
@@ -1027,166 +1020,6 @@
 
 
 
-<<<<<<< HEAD
-# parallel cg -----------------------------------------------------------------
-class OperatorBase(object):
-    @property
-    def dtype(self):
-        raise NotImplementedError
-
-    @property
-    def shape(self):
-        raise NotImplementedError
-
-    def __neg__(self):
-        return NegOperator(self)
-
-class NegOperator(OperatorBase):
-    def __init__(self, sub_op):
-        self.sub_op = sub_op
-
-    @property
-    def dtype(self):
-        return self.sub_op.dtype
-
-    @property
-    def shape(self):
-        return self.sub_op.shape
-
-    def __call__(self, operand):
-        return -self.sub_op(operand)
-
-class IdentityOperator(OperatorBase):
-    def __init__(self, dtype, n):
-        self.my_dtype = dtype
-        self.n = n
-
-    @property
-    def dtype(self):
-        return self.my_dtype
-
-    @property
-    def shape(self):
-        return self.n, self.n
-
-    def __call__(self, operand):
-        return operand
-
-
-
-
-class ConvergenceError(RuntimeError):
-    pass
-
-
-
-
-class CGStateContainer:
-    def __init__(self, pcon, operator, precon=None, dot=None):
-        if precon is None:
-            precon = IdentityOperator(operator.dtype, operator.shape[0])
-
-        self.pcon = pcon
-        self.operator = operator
-        self.precon = precon
-
-        if dot is None:
-            dot = numpy.dot
-
-        def inner(a, b):
-            return dot(a, b.conj())
-
-        self.inner = inner
-
-    def reset(self, rhs, x=None):
-        self.rhs = rhs
-
-        if x is None:
-            x = numpy.zeros((self.operator.size1(),))
-        self.x = x
-
-        self.residual = rhs - self.operator(x)
-
-        self.d = self.precon(self.residual)
-
-        self.delta = self.inner(self.residual, self.d)
-        return self.delta
-
-    def one_iteration(self, compute_real_residual=False):
-        # typed up from J.R. Shewchuk,
-        # An Introduction to the Conjugate Gradient Method
-        # Without the Agonizing Pain, Edition 1 1/4 [8/1994]
-        # Appendix B3
-
-        q = self.operator(self.d)
-        myip = self.inner(self.d, q)
-        alpha = self.delta / myip
-
-        self.x += alpha * self.d
-
-        if compute_real_residual:
-            self.residual = self.rhs - self.operator(self.x)
-        else:
-            self.residual -= alpha*q
-
-        s = self.precon(self.residual)
-        delta_old = self.delta
-        self.delta = self.inner(self.residual, s)
-
-        beta = self.delta / delta_old;
-        self.d = s + beta * self.d;
-
-        return self.delta
-
-    def run(self, max_iterations=None, tol=1e-7, debug_callback=None, debug=0):
-        if max_iterations is None:
-            max_iterations = 10 * self.operator.shape[0]
-
-        if self.inner(self.rhs, self.rhs) == 0:
-            return self.rhs
-
-        iterations = 0
-        delta_0 = delta = self.delta
-        while iterations < max_iterations:
-            if debug_callback is not None:
-                debug_callback("it", iterations, self.x, self.residual, self.d, delta)
-
-            compute_real_residual = \
-                    iterations % 50 == 0 or \
-                    abs(delta) < tol*tol * abs(delta_0)
-            delta = self.one_iteration(
-                    compute_real_residual=compute_real_residual)
-
-            if compute_real_residual and abs(delta) < tol*tol * abs(delta_0):
-                if debug_callback is not None:
-                    debug_callback("end", iterations, self.x, self.residual, self.d, delta)
-                if debug:
-                    print "%d iterations" % iterations
-                return self.x
-
-            if debug and iterations % debug == 0 and self.pcon.is_head_rank:
-                print "debug: delta=%g" % delta
-            iterations += 1
-
-        raise ConvergenceError("cg failed to converge")
-
-
-
-
-def parallel_cg(pcon, operator, b, precon=None, x=None, tol=1e-7, max_iterations=None,
-        debug=False, debug_callback=None, dot=None):
-    if x is None:
-        x = numpy.zeros((operator.shape[1],))
-
-    cg = CGStateContainer(pcon, operator, precon, dot=dot)
-    cg.reset(b, x)
-    return cg.run(max_iterations, tol, debug_callback, debug)
-
-
-
-
-=======
->>>>>>> 236814b6
 # diagnostics -----------------------------------------------------------------
 def time_count_flop(func, timer, counter, flop_counter, flops, increment=1):
     def wrapped_f(*args, **kwargs):
@@ -1252,22 +1085,6 @@
 
 
 
-<<<<<<< HEAD
-def lift_flops(discr):
-    result = 0
-
-    for eg in discr.element_groups:
-        ldis = eg.local_discretization
-        result += (
-                2 # mul+add
-                * ldis.face_node_count()
-                * ldis.face_count()
-                * ldis.node_count()
-                * len(eg.members)
-                )
-
-    return result
-=======
 def lift_flops(fg):
     ldis = fg.ldis_loc
     return (
@@ -1277,7 +1094,6 @@
             * ldis.node_count()
             * fg.element_count()
             )
->>>>>>> 236814b6
 
 
 
@@ -1316,17 +1132,9 @@
 
 
 # flux creation ---------------------------------------------------------------
-<<<<<<< HEAD
-def make_lax_friedrichs_flux(wave_speed, state, flux_func, bdry_tags_and_states, strong):
-    #print bdry_tags_and_states
-    from hedge.flux import make_normal, FluxVectorPlaceholder, Max, flux_max
-   
-    fluxes = flux_func(state)
-=======
 def make_lax_friedrichs_flux(wave_speed, state, fluxes, bdry_tags_states_and_fluxes, 
         strong):
     from hedge.flux import make_normal, FluxVectorPlaceholder, flux_max
->>>>>>> 236814b6
 
     n = len(state)
     d = len(fluxes)
@@ -1337,12 +1145,6 @@
     state_ph = fvph[1:1+n]
     fluxes_ph = [fvph[1+i*n:1+(i+1)*n] for i in range(1, d+1)]
 
-<<<<<<< HEAD
-    #print wave_speed_ph.int
-    #penalty = wave_speed_ph.int*(state_ph.ext-state_ph.int)
-=======
-
->>>>>>> 236814b6
     penalty = flux_max(wave_speed_ph.int,wave_speed_ph.ext)*(state_ph.ext-state_ph.int)
 
     if not strong:
@@ -1357,7 +1159,7 @@
     int_operand = join_fields(wave_speed, state, *fluxes)
 
     from hedge.optemplate import pair_with_boundary
-<<<<<<< HEAD
+
     #temp1 = (flux_op*int_operand
     #        + sum(
     #            flux_op*pair_with_boundary(int_operand,
@@ -1372,7 +1174,8 @@
     #print temp1
 
     #first way, impose exact solution as BC
-    return (flux_op*int_operand
+    # OLD WAY:
+    #return (flux_op*int_operand
             + sum(
                 flux_op*pair_with_boundary(int_operand,
                     join_fields(0, ext_state, *flux_func(ext_state)), tag)
@@ -1391,7 +1194,8 @@
     #            for tag, ext_state in bdry_tags_and_states)
     #       )
     #pdb.set_trace()
-=======
+
+    # NEW WAY:
     return (flux_op*int_operand
             + sum(
                 flux_op*pair_with_boundary(int_operand,
@@ -1399,7 +1203,6 @@
                 for tag, bdry_state, bdry_fluxes in bdry_tags_states_and_fluxes))
 
 
->>>>>>> 236814b6
 
 
 # debug tools -----------------------------------------------------------------
