--- conflicted
+++ resolved
@@ -1042,22 +1042,7 @@
     flux_op = get_flux_operator(num_flux)
     int_operand = join_fields(wave_speed, state, *fluxes)
 
-<<<<<<< HEAD
     from hedge.optemplate import BoundaryPair
-
-=======
-    from hedge.optemplate import pair_with_boundary
-
-    # OLD WAY (with new notation, bdry_tatgs_and_states=bdry_tatgs_states_and_fluxes):
-    #return (flux_op*int_operand
-    #        + sum(
-    #            flux_op*pair_with_boundary(int_operand,
-    #                join_fields(0, ext_state, *flux_func(ext_state)), tag)
-    #            for tag, ext_state in bdry_tags_states_and_fluxes)
-    #       )
-
-    # NEW WAY:
->>>>>>> 6ba61603
     return (flux_op*int_operand
             + sum(
                 flux_op*BoundaryPair(int_operand,
