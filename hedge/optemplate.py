--- conflicted
+++ resolved
@@ -958,11 +958,10 @@
     def map_variable(self, expr):
         return set()
 
-<<<<<<< HEAD
     def map_elementwise_max(self, expr, *args, **kwargs):
-=======
+        return set()
+
     def map_normal_component(self, expr):
->>>>>>> 212be969
         return set()
 
     
