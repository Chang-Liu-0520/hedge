"""Interface with Nvidia CUDA."""

from __future__ import division

__copyright__ = "Copyright (C) 2008 Andreas Kloeckner"

__license__ = """
This program is free software: you can redistribute it and/or modify
it under the terms of the GNU General Public License as published by
the Free Software Foundation, either version 3 of the License, or
(at your option) any later version.

This program is distributed in the hope that it will be useful,
but WITHOUT ANY WARRANTY; without even the implied warranty of
MERCHANTABILITY or FITNESS FOR A PARTICULAR PURPOSE.  See the
GNU General Public License for more details.

You should have received a copy of the GNU General Public License
along with this program.  If not, see U{http://www.gnu.org/licenses/}.
"""



import numpy
from pytools import memoize_method




class Parallelism:
    """Defines how much of a task is accomplished sequentially vs. in-line parallel
    vs. completely in parallel.

    To fix terminology:

     - "parallel" means "in separate threads".
     - "inline" means "in the same thread, but sharing some data."
     - "serial" means "in the same thread, but in separate, data-independent stages."
    """
    def __init__(self, parallel, inline, serial):
        self.parallel = parallel
        self.inline = inline
        self.serial = serial

    def total(self):
        return self.parallel*self.inline*self.serial

    def __str__(self):
        return "(%s)" % (" ".join("%s%d" % (cat, count) for cat, count in [
            ("p", self.parallel), ("i", self.inline), ("s", self.serial)]
            if count != 1))




def optimize_plan(opt_name, plan_generator, target_func, maximize, debug_flags=set(), occupancy_slack=0.5,
        log_filename=None):
    plans = [p for p in plan_generator() if p.invalid_reason() is None]

    debug = "cuda_%s_plan" % opt_name in debug_flags
    show_progress = ("cuda_plan_no_progress" not in debug_flags) and not debug

    if "cuda_plan_log" not in debug_flags:
        log_filename = None

    if not plans:
        raise RuntimeError, "no valid CUDA execution plans found"

    if set(["cuda_no_plan", "cuda_no_plan_"+opt_name]) & debug_flags:
        from pytools import argmax2
        return argmax2((plan, plan.occupancy_record().occupancy)
                for plan in plans), 0

    max_occup = max(plan.occupancy_record().occupancy for plan in plans)
    desired_occup = occupancy_slack*max_occup

    if log_filename is not None:
        from pytools import single_valued
        feature_columns = single_valued(p.feature_columns() for p in plans)
        feature_names = [fc.split()[0] for fc in feature_columns]

        try:
            import sqlite3 as sqlite
        except ImportError:
            from pysqlite2 import dbapi2 as sqlite

        db_conn = sqlite.connect("plan-%s.dat" % log_filename)

        try:
            db_conn.execute("""
                  create table data (
                    id integer primary key autoincrement,
                    %s,
                    value real)"""
                    % ", ".join(feature_columns))
        except sqlite.OperationalError:
            pass

    if show_progress:
        from pytools import ProgressBar
        pbar = ProgressBar("plan "+opt_name, len(plans))
    try:
        plan_values = []
        for p in plans:
            if show_progress:
                pbar.progress()

            if p.occupancy_record().occupancy >= desired_occup - 1e-10:
                if debug:
                    print "<---- trying %s:" % p

                value = target_func(p)
                if isinstance(value, tuple):
                    extra_info = value[1:]
                    value = value[0]
                else:
                    extra_info = None

                if value is not None:
                    if debug:
                        print "----> yielded %g" % (value)
                    plan_values.append(((len(plan_values), p), value))

                    if log_filename is not None:
                        db_conn.execute(
                                "insert into data (%s,value) values (%s)"
                                % (", ".join(feature_names),
                                    ",".join(["?"]*(1+len(feature_names)))),
                                p.features(*extra_info)+(value,))
    finally:
        if show_progress:
            pbar.finished()

    if log_filename is not None:
        db_conn.commit()

    from pytools import argmax2, argmin2
    if maximize:
        num_plan, plan = argmax2(plan_values)
    else:
        num_plan, plan = argmin2(plan_values)

    plan_value = plan_values[num_plan][1]

    if debug:
        print "----------------------------------------------"
        print "chosen: %s" % plan
        print "value: %g" % plan_value
        print "----------------------------------------------"

    return plan, plan_value





class ExecutionPlan(object):
    def __init__(self, given):
        self.given = given

    def invalid_reason(self):
        try:
            self.occupancy_record()
            return None
        except ValueError, ve:
            return str(ve)

        return None

    def max_registers(self):
        regs = self.registers()

        from pycuda.tools import OccupancyRecord
        while True:
            try:
                OccupancyRecord(self.given.devdata,
                        self.threads(), self.shared_mem_use(),
                        registers=regs+1)
            except ValueError:
                return regs

            regs += 1

    @memoize_method
    def occupancy_record(self):
        from pycuda.tools import OccupancyRecord
        return OccupancyRecord(self.given.devdata,
                self.threads(), self.shared_mem_use(),
                registers=self.registers())

    def __str__(self):
            return ("regs=%d(+%d) threads=%d smem=%d occ=%f" % (
                self.registers(),
                self.max_registers()-self.registers(),
                self.threads(),
                self.shared_mem_use(),
                self.occupancy_record().occupancy,
                ))




class PlanGivenData(object):
    def __init__(self, devdata, ldis, allow_microblocking, float_type,
            max_face_dofs):
        self.devdata = devdata
        self.ldis = ldis
        self.float_type = numpy.dtype(float_type)
        self.max_face_dofs = max_face_dofs

        self.microblock = self._find_microblock_size(allow_microblocking)

    def float_size(self):
        return self.float_type.itemsize

    def order(self):
        return self.ldis.order

    @memoize_method
    def dofs_per_el(self):
        return self.ldis.node_count()

    def faces_per_el(self):
        return self.ldis.face_count()

    def _find_microblock_size(self, allow_microblocking):
        from hedge.backends.cuda.tools import int_ceiling
        align_size = self.devdata.align_words(self.float_size())

        from pytools import Record
        class MicroblockInfo(Record):
            pass

        if not allow_microblocking:
            return MicroblockInfo(
                    align_size=align_size,
                    elements=1,
                    aligned_floats=int_ceiling(self.dofs_per_el(), align_size)
                    )

        for mb_align_chunks in range(1, 256):
            mb_aligned_floats = align_size * mb_align_chunks
            mb_elements = mb_aligned_floats // self.dofs_per_el()
            mb_floats = self.dofs_per_el()*mb_elements
            overhead = (mb_aligned_floats-mb_floats)/mb_aligned_floats
            if overhead <= 0.05:
                return MicroblockInfo(
                        align_size=align_size,
                        elements=mb_elements,
                        aligned_floats=mb_aligned_floats,
                        )

        assert False, "a valid microblock size was not found"

    def post_decomposition(self, block_count, microblocks_per_block):
        self.block_count = block_count
        self.microblocks_per_block = microblocks_per_block

    # below methods are available after decomposition has posted
    def matmul_preimage_shape(self, matmul_plan):
        from hedge.backends.cuda.tools import int_ceiling
        fof_dofs = (
            self.block_count
            * self.microblocks_per_block
            * matmul_plan.aligned_preimage_dofs_per_microblock)
        fof_dofs = int_ceiling(fof_dofs, matmul_plan.preimage_dofs_per_macroblock())

        return (fof_dofs,)

    def elements_per_block(self):
        return self.microblocks_per_block * self.microblock.elements

    def dofs_per_block(self):
        return self.microblock.aligned_floats * self.microblocks_per_block

    def total_dofs(self):
        return self.block_count * self.dofs_per_block()





class SegmentedMatrixLocalOpExecutionPlan(ExecutionPlan):
    def __init__(self, given, parallelism, segment_size, max_unroll):
        ExecutionPlan.__init__(self, given.devdata)
        self.given = given
        self.parallelism = parallelism
        self.segment_size = segment_size
        self.max_unroll = max_unroll

    def segments_per_microblock(self):
        from hedge.backends.cuda.tools import int_ceiling
        return int_ceiling(
                self.given.microblock.aligned_floats/self.segment_size)

    def dofs_per_macroblock(self):
        return self.parallelism.total() * self.given.microblock.aligned_floats

    def preimage_dofs_per_macroblock(self):
        return self.parallelism.total() * self.aligned_preimage_dofs_per_microblock

    def max_elements_touched_by_segment(self):
        given = self.given

        from hedge.backends.cuda.tools import int_ceiling
        if given.dofs_per_el() > self.segment_size:
            return 2
        else:
            return int_ceiling(self.segment_size/given.dofs_per_el()) + 1

    @memoize_method
    def shared_mem_use(self):
        given = self.given

        return (128 # parameters, block header, small extra stuff
               + given.float_size() * (
                   # segment of the local op matrix
                   + self.segment_size # this many rows
                   * self.columns()
                   # fetch buffer for each segment
                   + self.parallelism.parallel*self.parallelism.inline
                   * self.segment_size
                   * self.fetch_buffer_segments()
                   )
               )

    def threads(self):
        return self.parallelism.parallel*self.segment_size

    def __str__(self):
            return ("seg_matrix %s par=%s segment_size=%d unroll=%d" % (
                ExecutionPlan.__str__(self),
                self.parallelism,
                self.segment_size,
                self.max_unroll))




MAX_INLINE = 6




def make_diff_plan(discr, given,
        aligned_preimage_dofs_per_microblock, preimage_dofs_per_el,
        aligned_image_dofs_per_microblock, image_dofs_per_el):
    def generate_plans():
        segment_sizes = range(given.microblock.align_size,
                given.microblock.elements*given.dofs_per_el()+1,
                given.microblock.align_size)

        from hedge.backends.cuda.diff_shared_segmat import ExecutionPlan as SSegPlan
        if ("cuda_no_smem_matrix" not in discr.debug
                and image_dofs_per_el == given.dofs_per_el
                and aligned_image_dofs_per_microblock 
                == given.microblock.aligned_floats):
            for pe in range(1,32+1):
                for inline in range(1, MAX_INLINE+1):
                    for seq in range(1, 4):
                        for segment_size in segment_sizes:
                            yield SSegPlan(
                                    given, Parallelism(pe, inline, seq),
                                    segment_size,
                                    max_unroll=given.dofs_per_el())

        from hedge.backends.cuda.diff_shared_fld import ExecutionPlan as SFieldPlan
        for pe in range(1,32+1):
            for inline in range(1, MAX_INLINE+1):
                yield SFieldPlan(given, Parallelism(pe, inline, 1),
                        aligned_preimage_dofs_per_microblock=
                            aligned_preimage_dofs_per_microblock,
                        preimage_dofs_per_el=preimage_dofs_per_el,
                        aligned_image_dofs_per_microblock=
                            aligned_image_dofs_per_microblock,
                        image_dofs_per_el=image_dofs_per_el)

    def target_func(plan):
        return plan.make_kernel(discr).benchmark()

    from hedge.backends.cuda.plan import optimize_plan
    return optimize_plan("diff", generate_plans, target_func, maximize=False,
            debug_flags=discr.debug,
            log_filename="diff-%d" % given.order())




def make_element_local_plan(discr, given,
        aligned_preimage_dofs_per_microblock, preimage_dofs_per_el, 
        aligned_image_dofs_per_microblock, image_dofs_per_el,
<<<<<<< HEAD
=======
        elements_per_microblock, microblock_count,
>>>>>>> 7caf68ef
        op_name):
    def generate_plans():
        if ("cuda_no_smem_matrix" not in discr.debug 
                and image_dofs_per_el == given.dofs_per_el
                and aligned_image_dofs_per_microblock 
<<<<<<< HEAD
                == given.microblock.aligned_floats):
=======
                == given.microblock.aligned_floats
                and elements_per_microblock 
                == given.microblock.elements):
>>>>>>> 7caf68ef

            from hedge.backends.cuda.el_local_shared_segmat import ExecutionPlan as SSegPlan

            for use_prefetch_branch in [True]:
            #for use_prefetch_branch in [True, False]:
                segment_sizes = range(given.microblock.align_size,
                        elements_per_microblock*given.dofs_per_el()+1,
                        given.microblock.align_size)

                for pe in range(1,32+1):
                    for inline in range(1, MAX_INLINE+1):
                        for seq in range(1, 4+1):
                            for segment_size in segment_sizes:
                                yield SSegPlan(given,
                                        Parallelism(pe, inline, seq),
                                        segment_size,
                                        max_unroll=preimage_dofs_per_el,
                                        use_prefetch_branch=use_prefetch_branch,

                                        debug_name="cuda_%s" % op_name,
                                        aligned_preimage_dofs_per_microblock=
                                            aligned_preimage_dofs_per_microblock,
                                        preimage_dofs_per_el=preimage_dofs_per_el)

        from hedge.backends.cuda.el_local_shared_fld import ExecutionPlan as SFieldPlan

        for pe in range(1,32+1):
            for inline in range(1, MAX_INLINE):
                yield SFieldPlan(given, Parallelism(pe, inline, 1),
                        debug_name="cuda_%s" % op_name,
                        aligned_preimage_dofs_per_microblock=
                            aligned_preimage_dofs_per_microblock,
                        preimage_dofs_per_el=preimage_dofs_per_el,
                        aligned_image_dofs_per_microblock=
                            aligned_image_dofs_per_microblock,
<<<<<<< HEAD
                        image_dofs_per_el=image_dofs_per_el)
=======
                        image_dofs_per_el=image_dofs_per_el,
                        elements_per_microblock=elements_per_microblock,
                        microblock_count=microblock_count)
>>>>>>> 7caf68ef

    def target_func(plan):
        return plan.make_kernel(discr).benchmark()

    from hedge.backends.cuda.plan import optimize_plan
    return optimize_plan(
            op_name, generate_plans, target_func, maximize=False,
            debug_flags=discr.debug,
            log_filename="%s-%d" % (op_name, given.order()))<|MERGE_RESOLUTION|>--- conflicted
+++ resolved
@@ -389,22 +389,15 @@
 def make_element_local_plan(discr, given,
         aligned_preimage_dofs_per_microblock, preimage_dofs_per_el, 
         aligned_image_dofs_per_microblock, image_dofs_per_el,
-<<<<<<< HEAD
-=======
         elements_per_microblock, microblock_count,
->>>>>>> 7caf68ef
         op_name):
     def generate_plans():
         if ("cuda_no_smem_matrix" not in discr.debug 
                 and image_dofs_per_el == given.dofs_per_el
                 and aligned_image_dofs_per_microblock 
-<<<<<<< HEAD
-                == given.microblock.aligned_floats):
-=======
                 == given.microblock.aligned_floats
                 and elements_per_microblock 
                 == given.microblock.elements):
->>>>>>> 7caf68ef
 
             from hedge.backends.cuda.el_local_shared_segmat import ExecutionPlan as SSegPlan
 
@@ -440,13 +433,9 @@
                         preimage_dofs_per_el=preimage_dofs_per_el,
                         aligned_image_dofs_per_microblock=
                             aligned_image_dofs_per_microblock,
-<<<<<<< HEAD
-                        image_dofs_per_el=image_dofs_per_el)
-=======
                         image_dofs_per_el=image_dofs_per_el,
                         elements_per_microblock=elements_per_microblock,
                         microblock_count=microblock_count)
->>>>>>> 7caf68ef
 
     def target_func(plan):
         return plan.make_kernel(discr).benchmark()
