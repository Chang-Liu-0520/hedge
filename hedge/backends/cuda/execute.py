--- conflicted
+++ resolved
@@ -415,39 +415,10 @@
         return CUDAFluxBatchAssign(names=names, fluxes=fluxes, kind=kind,
                 dep_mapper_factory=self.dep_mapper_factory)
 
-<<<<<<< HEAD
-
-
-
-class OperatorCompilerWithExecutor(OperatorCompiler):
-    def __init__(self, executor):
-        OperatorCompiler.__init__(self)
-        self.executor = executor
-
-    def make_assign(self, name, expr, priority):
-        def result_dtype_getter(vector_dtype_map, scalar_dtype_map, const_dtypes):
-            from pytools import common_dtype
-            return common_dtype(
-                    vector_dtype_map.values()
-                    + scalar_dtype_map.values()
-                    + const_dtypes)
-
-        from hedge.backends.cuda.vector_expr import CompiledVectorExpression
-        return VectorExprAssign(
-                name=name,
-                expr=expr,
-                dep_mapper_factory=self.dep_mapper_factory,
-                compiled=CompiledVectorExpression(
-                    expr, 
-                    is_vector_func=lambda expr: True,
-                    result_dtype_getter=result_dtype_getter,
-                    allocator=self.executor.discr.pool.allocate),
-=======
     def finalize_multi_assign(self, names, exprs, do_not_return, priority):
         return VectorExprAssign(names=names, exprs=exprs,
                 do_not_return=do_not_return,
                 dep_mapper_factory=self.dep_mapper_factory,
->>>>>>> 236814b6
                 priority=priority)
 
 
