--- conflicted
+++ resolved
@@ -296,7 +296,6 @@
                 self.rec(insn.field),
                 *self.executor.mass_data(kernel, elgroup, insn.op_class)))], []
 
-<<<<<<< HEAD
     def map_elementwise_max(self, op, field_expr):
         import pycuda.gpuarray
         discr = self.executor.discr
@@ -331,7 +330,7 @@
 	func.prepared_call((grid_dim, 1), 
             field.gpudata, field_out.gpudata, mb_count)
 	return field_out
-=======
+
     def map_if_positive(self, expr):
         crit = self.rec(expr.criterion)
         then_ = self.rec(expr.then_)
@@ -339,7 +338,6 @@
 
         import pycuda.gpuarray as gpuarray
         return gpuarray.if_positive(crit, then_, else_)
->>>>>>> 8004af8b
 
 
 
