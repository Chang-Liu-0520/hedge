"""Interface with Nvidia CUDA."""

from __future__ import division

__copyright__ = "Copyright (C) 2008 Andreas Kloeckner"

__license__ = """
This program is free software: you can redistribute it and/or modify
it under the terms of the GNU General Public License as published by
the Free Software Foundation, either version 3 of the License, or
(at your option) any later version.

This program is distributed in the hope that it will be useful,
but WITHOUT ANY WARRANTY; without even the implied warranty of
MERCHANTABILITY or FITNESS FOR A PARTICULAR PURPOSE.  See the
GNU General Public License for more details.

You should have received a copy of the GNU General Public License
along with this program.  If not, see U{http://www.gnu.org/licenses/}.
"""



import numpy
import numpy.linalg as la
from pytools import memoize_method
import hedge.optemplate
from hedge.compiler import OperatorCompilerBase, \
        Assign, FluxBatchAssign
import pycuda.driver as cuda
import pymbolic.mapper.stringifier
from hedge.backends.exec_common import ExecutionMapperBase




# debug stuff -----------------------------------------------------------------
def get_vec_structure(vec, point_size, segment_size, block_size,
        other_char=lambda snippet: "."):
    """Prints a structured view of a vector--one character per `point_size` floats,
    `segment_size` characters partitioned off by spaces, `block_size` segments
    per line.

    The caracter printed is either an 'N' if any NaNs are encountered, a zero
    if the entire snippet is zero, or otherwise whatever `other_char` returns,
    defaulting to a period.
    """

    result = ""
    for block in range(len(vec) // block_size):
        struc = ""
        for segment in range(block_size//segment_size):
            for point in range(segment_size//point_size):
                offset = block*block_size + segment*segment_size + point*point_size
                snippet = vec[offset:offset+point_size]

                if numpy.isnan(snippet).any():
                    struc += "N"
                elif (snippet == 0).any():
                    struc += "0"
                else:
                    struc += other_char(snippet)

            struc += " "
        result += struc + "\n"
    return result




def print_error_structure(discr, computed, reference, diff,
        eventful_only=False, detail=True):
    norm_ref = la.norm(reference)
    struc_lines = []

    if norm_ref == 0:
        norm_ref = 1

    from hedge.tools import relative_error
    numpy.set_printoptions(precision=2, linewidth=130, suppress=True)
    for block in discr.blocks:
        add_lines = []
        struc_line  = "%7d " % (block.number * discr.flux_plan.dofs_per_block())
        i_el = 0
        eventful = False
        for mb in block.microblocks:
            for el in mb:
                s = discr.find_el_range(el.id)
                relerr = relative_error(la.norm(diff[s]), norm_ref)
                if relerr > 1e-4:
                    eventful = True
                    struc_line += "*"
                    if detail:
                        print "block %d, el %d, global el #%d, rel.l2err=%g" % (
                                block.number, i_el, el.id, relerr)
                        print computed[s]
                        print reference[s]
                        print diff[s]
                        print diff[s]/norm_ref
                        print la.norm(diff[s]), norm_ref
                        raw_input()
                elif numpy.isnan(diff[s]).any():
                    eventful = True
                    struc_line += "N"
                    add_lines.append(str(diff[s]))
                    
                    if detail:
                        print "block %d, el %d, global el #%d, rel.l2err=%g" % (
                                block.number, i_el, el.id, relerr)
                        print computed[s]
                        print reference[s]
                        print diff[s]
                        raw_input()
                else:
                    if numpy.max(numpy.abs(reference[s])) == 0:
                        struc_line += "0"
                    else:
                        if False:
                            print "block %d, el %d, global el #%d, rel.l2err=%g" % (
                                    block.number, i_el, el.id, relerr)
                            print computed[s]
                            print reference[s]
                            print diff[s]
                            raw_input()
                        struc_line += "."
                i_el += 1
            struc_line += " "
        if (not eventful_only) or eventful:
            struc_lines.append(struc_line)
            if detail:
                struc_lines.extend(add_lines)
    print
    print "\n".join(struc_lines)




# exec mapper -----------------------------------------------------------------
class ExecutionMapper(ExecutionMapperBase):
    def exec_assign(self, insn):
        return [(insn.name, self(insn.expr))], []

    def exec_vector_expr_assign(self, insn):
        if self.executor.discr.instrumented:
            def stats_callback(n, vec_expr, t_func):
                self.executor.discr.vector_math_timer.add_timer_callable(t_func)
                self.executor.discr.vector_math_flop_counter.add(
                        n*insn.flop_count())
                self.executor.discr.gmem_bytes_vector_math.add(
                        self.executor.discr.given.float_size() * n *
                        (len(vec_expr.vector_deps)+len(insn.exprs)))
        else:
            stats_callback = None

        if insn.flop_count() == 0:
            return [(name, self(expr))
                for name, expr in zip(insn.names, insn.exprs)], []
        else:
            compiled = insn.compiled(self.executor)
            return zip(compiled.result_names(),
                    compiled(self, stats_callback)), []

    def exec_diff_batch_assign(self, insn):
        field = self.rec(insn.field)

        discr = self.executor.discr
        if discr.instrumented:
            discr.diff_counter.add(discr.dimensions)
            discr.diff_flop_counter.add(discr.dimensions*(
                self.executor.diff_rst_flops + self.executor.diff_rescale_one_flops))

        xyz_diff = self.executor.diff_kernel(insn.op_class, field)

        if set(["cuda_diff", "cuda_compare"]) <= discr.debug:
            field = self.rec(insn.field)
            f = discr.volume_from_gpu(field)
            assert not numpy.isnan(f).any(), "Initial field contained NaNs."
            cpu_xyz_diff = [discr.volume_from_gpu(xd) for xd in xyz_diff]
            dx = cpu_xyz_diff[0]

            test_discr = discr.test_discr
            real_dx = test_discr.nabla[0].apply(f.astype(numpy.float64))
            
            diff = dx - real_dx

            for i, xd in enumerate(cpu_xyz_diff):
                if numpy.isnan(xd).any():
                    self.print_error_structure(xd, xd, xd-xd,
                            eventful_only=False, detail=False)
                    assert False, "Resulting field %d contained NaNs." % i
            
            from hedge.tools import relative_error
            rel_err_norm = relative_error(la.norm(diff), la.norm(real_dx))
            print "diff", rel_err_norm
            if not (rel_err_norm < 5e-5):
                self.print_error_structure(dx, real_dx, diff,
                        eventful_only=False, detail=False)

            assert rel_err_norm < 5e-5

        return [(name, xyz_diff[op.xyz_axis])
                for name, op in zip(insn.names, insn.operators)], []
        

    def exec_flux_batch_assign(self, insn):
        discr = self.executor.discr

        kernel = insn.kernel(self.executor)
        all_fofs = kernel(self.rec, discr.fluxlocal_plan)
        elgroup, = discr.element_groups

        result = [
            (name, self.executor.fluxlocal_kernel(
                fluxes_on_faces, 
                *self.executor.flux_local_data(
                    self.executor.fluxlocal_kernel, elgroup, wdflux.is_lift)))
            for name, wdflux, fluxes_on_faces in zip(
                insn.names, insn.fluxes, all_fofs)]

        if discr.instrumented:
            given = discr.given

            flux_count = len(insn.fluxes)
            dep_count = len(kernel.interior_deps)

            discr.gather_counter.add(
                    flux_count*dep_count)
            discr.gather_flop_counter.add(
                    flux_count
                    * given.dofs_per_face()
                    * given.faces_per_el()
                    * len(discr.mesh.elements)
                    * (1 # facejac-mul
                        + 2 * # int+ext
                        3*dep_count # const-mul, normal-mul, add
                        )
                    )

            discr.lift_counter.add(flux_count)
            discr.lift_flop_counter.add(flux_count*self.executor.lift_flops)

        # debug ---------------------------------------------------------------
        if discr.debug & set(["cuda_lift", "cuda_flux"]):
            fplan = discr.flux_plan

            for fluxes_on_faces in all_fofs:
                useful_size = (len(discr.blocks)
                        * given.aligned_face_dofs_per_microblock()
                        * fplan.microblocks_per_block())
                fof = fluxes_on_faces.get()

                fof = fof[:useful_size]

                have_used_nans = False
                for i_b, block in enumerate(discr.blocks):
                    offset = i_b*(given.aligned_face_dofs_per_microblock()
                            *fplan.microblocks_per_block())
                    size = (len(block.el_number_map)
                            *given.dofs_per_face()
                            *given.faces_per_el())
                    if numpy.isnan(la.norm(fof[offset:offset+size])).any():
                        have_used_nans = True

                if have_used_nans:
                    struc = ( given.dofs_per_face(),
                            given.dofs_per_face()*given.faces_per_el(),
                            given.aligned_face_dofs_per_microblock(),
                            )

                    print self.get_vec_structure(fof, *struc)
                    raise RuntimeError("Detected used NaNs in flux gather output.")

                assert not have_used_nans

        if "cuda_lift" in discr.debug:
            cuda.Context.synchronize()
            print "NANCHECK"
            
            for name in insn.names:
                flux = self.context[name]
                copied_flux = discr.convert_volume(flux, kind="numpy")
                contains_nans = numpy.isnan(copied_flux).any()
                if contains_nans:
                    print "examining", name
                    print_error_structure(discr,
                            copied_flux, copied_flux, copied_flux-copied_flux,
                            eventful_only=True)
                assert not contains_nans, "Resulting flux contains NaNs."

        return result, []

    def exec_mass_assign(self, insn):
        elgroup, = self.executor.discr.element_groups
        kernel = self.executor.discr.element_local_kernel()
        return [(insn.name, kernel(
                self.rec(insn.field),
                *self.executor.mass_data(kernel, elgroup, insn.op_class)))], []

    def map_elementwise_max(self, op, field_expr):
        discr = self.executor.discr

        field = self.rec(field_expr)
	dofs_per_el = discr.given.dofs_per_el()
	floats_per_mb = discr.given.microblock.aligned_floats

        # round block_size up to nearest multiple of floats_per_mb
        block_size = 128
        mbs_per_block = (block_size + floats_per_mb - 1) // floats_per_mb
        block_size = floats_per_mb * mbs_per_block

	if block_size > discr.given.devdata.max_threads:
            # rounding up took us beyond the max block size,
            # round down instead
	    block_size = block_size - floats_per_mb

        if block_size > discr.given.devdata.max_threads or block_size == 0:
            raise RuntimeError("Computation of thread block size for "
                    "elementwise max gave invalid result %d." % block_size)

        mod = self.executor.get_elwise_max_kernel(dofs_per_el, 
                  block_size, floats_per_mb, mbs_per_block, field.dtype)

	grid_dim = (len(field) + block_size - 1) // block_size
	func.prepared_call((grid_dim, 1),field.gpudata)
	return field




# compiler stuff --------------------------------------------------------------
class VectorExprAssign(Assign):
    __slots__ = ["compiled"]

    def get_executor_method(self, executor):
        return executor.exec_vector_expr_assign

    comment = "compiled"

    @memoize_method
    def compiled(self, executor):
        discr = executor.discr

        def result_dtype_getter(vector_dtype_map, scalar_dtype_map, const_dtypes):
            from pytools import common_dtype
            return common_dtype(
                    vector_dtype_map.values()
                    + scalar_dtype_map.values()
                    + const_dtypes)

        from hedge.backends.vector_expr import VectorExpressionInfo
        from hedge.backends.cuda.vector_expr import CompiledVectorExpression
        return CompiledVectorExpression(
                [VectorExpressionInfo(
                    name=name,
                    expr=expr,
                    do_not_return=dnr)
                    for name, expr, dnr in zip(
                        self.names, self.exprs, self.do_not_return)],
                is_vector_pred=executor.is_vector_pred,
                result_dtype_getter=result_dtype_getter,
                allocator=discr.pool.allocate)

class CUDAFluxBatchAssign(FluxBatchAssign):
    @memoize_method
    def get_dependencies(self):
        deps = set()
        for wdflux in self.fluxes:
            deps |= set(wdflux.interior_deps)
            deps |= set(wdflux.boundary_deps)

        dep_mapper = self.dep_mapper_factory()

        from pytools import flatten
        return set(flatten(dep_mapper(dep) for dep in deps))

    @memoize_method
    def kernel(self, executor):
        return executor.discr.flux_plan.make_kernel(
                executor.discr, executor, self.fluxes)



class OperatorCompiler(OperatorCompilerBase):
    from hedge.backends.cuda.optemplate import \
            BoundOperatorCollector \
            as bound_op_collector_class

    def get_contained_fluxes(self, expr):
        from hedge.backends.cuda.optemplate import FluxCollector
        return [self.FluxRecord(
            flux_expr=wdflux, 
            dependencies=set(wdflux.interior_deps) | set(wdflux.boundary_deps),
            kind="whole-domain")
            for wdflux in FluxCollector()(expr)]

    def internal_map_flux(self, wdflux):
        from hedge.backends.cuda.optemplate import WholeDomainFluxOperator
        return WholeDomainFluxOperator(
            wdflux.is_lift,
            [wdflux.InteriorInfo(
                flux_expr=ii.flux_expr, 
                field_expr=self.rec(ii.field_expr))
                for ii in wdflux.interiors],
            [wdflux.BoundaryInfo(
                flux_expr=bi.flux_expr, 
                bpair=self.rec(bi.bpair))
                for bi in wdflux.boundaries],
            wdflux.flux_optemplate)

    def map_whole_domain_flux(self, wdflux):
        return self.map_planned_flux(wdflux)

    def make_flux_batch_assign(self, names, fluxes, kind):
        return CUDAFluxBatchAssign(names=names, fluxes=fluxes, kind=kind,
                dep_mapper_factory=self.dep_mapper_factory)

    def finalize_multi_assign(self, names, exprs, do_not_return, priority):
        return VectorExprAssign(names=names, exprs=exprs,
                do_not_return=do_not_return,
                dep_mapper_factory=self.dep_mapper_factory,
                priority=priority)




class Executor(object):
    exec_mapper_class = ExecutionMapper

    def __init__(self, discr, optemplate, post_bind_mapper,
            is_vector_pred):
        self.discr = discr
        self.is_vector_pred = is_vector_pred

        from hedge.tools import diff_rst_flops, diff_rescale_one_flops, \
                mass_flops, lift_flops
        self.diff_rst_flops = diff_rst_flops(discr)
        self.diff_rescale_one_flops = diff_rescale_one_flops(discr)
        self.mass_flops = mass_flops(discr)
        self.lift_flops = sum(lift_flops(fg) for fg in discr.face_groups)

        optemplate_stage1 = self.prepare_optemplate_stage1(
                optemplate, post_bind_mapper)

        # build a boundary tag bitmap
        from hedge.optemplate import BoundaryTagCollector
        self.boundary_tag_to_number = {}
        for btag in BoundaryTagCollector()(optemplate_stage1):
            self.boundary_tag_to_number.setdefault(btag, 
                    len(self.boundary_tag_to_number))

        e2bb = self.elface_to_bdry_bitmap = {}
        
        for btag, bdry_number in self.boundary_tag_to_number.iteritems():
            bdry_bit = 1 << bdry_number
            for elface in discr.mesh.tag_to_boundary.get(btag, []):
                e2bb[elface] = (e2bb.get(elface, 0) | bdry_bit)

        # compile the optemplate
        self.code = OperatorCompiler()(
                self.prepare_optemplate_stage2(discr.mesh, optemplate_stage1))

<<<<<<< HEAD
	if "print_op_code" in discr.debug:
	    from hedge.tools import get_rank
	    if get_rank(discr) == 0:
		print self.code
		raw_input()

        if False:
            from hedge.tools import get_rank
            from hedge.compiler import dot_dataflow_graph
            i = 0
            while True:
                dot_name = "rank-%d-dataflow-%d.dot" % (get_rank(discr), i)
                from os.path import exists
                if exists(dot_name):
                    i += 1
                    continue

                open(dot_name, "w").write(dot_dataflow_graph(self.code))
                break

=======
>>>>>>> 4942e42d
        # build the local kernels 
        self.diff_kernel = self.discr.diff_plan.make_kernel(discr)
        self.fluxlocal_kernel = self.discr.fluxlocal_plan.make_kernel(discr,
                with_index_check=False)

    @staticmethod
    def prepare_optemplate_stage2(mesh, optemplate):
        from hedge.optemplate import InverseMassContractor, \
                BCToFluxRewriter, CommutativeConstantFoldingMapper
        from hedge.backends.cuda.optemplate import BoundaryCombiner

        return BoundaryCombiner(mesh)(
                InverseMassContractor()(
                    CommutativeConstantFoldingMapper()(
                        BCToFluxRewriter()(
                            optemplate))))

    @staticmethod
    def prepare_optemplate_stage1(optemplate, post_bind_mapper=lambda x: x):
        from hedge.optemplate import OperatorBinder
        return post_bind_mapper(OperatorBinder()(optemplate))

    @classmethod
    def prepare_optemplate(cls, mesh, optemplate, post_bind_mapper=lambda x: x):
        return cls.prepare_optemplate_stage2(mesh,
                cls.prepare_optemplate_stage1(optemplate, post_bind_mapper))

    @classmethod
    def get_first_flux_batch(cls, mesh, optemplate):
        compiler = OperatorCompiler()
        compiler(cls.prepare_optemplate(mesh, optemplate))

        if compiler.flux_batches:
            return compiler.flux_batches[0]
        else:
            return None

    def instrument(self):
        pass

    # actual execution --------------------------------------------------------
    def __call__(self, **vars):
        return self.code.execute(
                self.discr.exec_mapper_class(vars, self))

    # data caches for execution -----------------------------------------------
    @memoize_method
    def flux_local_data(self, kernel, elgroup, is_lift):
        if is_lift:
            mat = elgroup.local_discretization.lifting_matrix()
            prep_scaling = kernel.prepare_scaling(elgroup, elgroup.inverse_jacobians)
        else:
            mat = elgroup.local_discretization.multi_face_mass_matrix()
            prep_scaling = None

        prep_mat = kernel.prepare_matrix(mat)

        return prep_mat, prep_scaling

    @memoize_method
    def mass_data(self, kernel, elgroup, op_class):
        return (kernel.prepare_matrix(op_class.matrix(elgroup)),
                kernel.prepare_scaling(elgroup, op_class.coefficients(elgroup)))

    @memoize_method
    def get_elwise_max_kernel(self, dofs_per_el, block_size,
                              floats_per_mb, mbs_per_block, dtype):
        if dtype == numpy.float64:
	    max_func = "fmax"
	elif dtype == numpy.float32:
	    max_func = "fmaxf"
	else:
	    raise TypeError("Could not find a maximum function due to unsupported field.dtype.")

        from pycuda.tools import dtype_to_ctype
        from pycuda.compiler import SourceModule
        mod = SourceModule("""
        #include <pycuda-helpers.hpp>

        #define DOFS_PER_EL %(dofs_per_el)d
        #define MAX_FUNC %(max_func)s
        #define BLOCK_SIZE %(block_size)d
        #define FLOATS_PER_MB %(floats_per_mb)d
        #define MBS_PER_BLOCK %(mbs_per_block)d
       
        #define MY_INFINITY (1./0.)

        #define NODE_IN_MB_IDX  threadIdx.x
        #define MB_IN_BLOCK_IDX threadIdx.y
        #define BLOCK_IDX blockIdx.x

        typedef %(value_type)s value_type;

        __global__ void elwise_max(value_type *field)
        {
            int idx = (BLOCK_IDX * MBS_PER_BLOCK + MB_IN_BLOCK_IDX) *
                       FLOATS_PER_MB + NODE_IN_MB_IDX;
            int element_base_idx = FLOATS_PER_MB * MB_IN_BLOCK_IDX + 
                (NODE_IN_MB_IDX / DOFS_PER_EL) * DOFS_PER_EL;

            __shared__ value_type whole_block[BLOCK_SIZE];
            int idx_in_block = FLOATS_PER_MB * MB_IN_BLOCK_IDX + NODE_IN_MB_IDX;
            whole_block[idx_in_block] = field[idx];

            __syncthreads();

            value_type own_value = -MY_INFINITY;

            for (int i=0; i<DOFS_PER_EL; i++)
                own_value = MAX_FUNC(own_value, whole_block[element_base_idx+i]);
            field[idx] = own_value;
        }
        """% {
        "dofs_per_el": dofs_per_el,
        "max_func": max_func,
        "block_size": block_size,
        "floats_per_mb": floats_per_mb,
        "mbs_per_block": mbs_per_block,
        "value_type": dtype_to_ctype(dtype),
        })

	func = mod.get_function("elwise_max")
	func.prepare("P", block=(floats_per_mb, block_size//floats_per_mb, 1))

        return func<|MERGE_RESOLUTION|>--- conflicted
+++ resolved
@@ -459,29 +459,6 @@
         self.code = OperatorCompiler()(
                 self.prepare_optemplate_stage2(discr.mesh, optemplate_stage1))
 
-<<<<<<< HEAD
-	if "print_op_code" in discr.debug:
-	    from hedge.tools import get_rank
-	    if get_rank(discr) == 0:
-		print self.code
-		raw_input()
-
-        if False:
-            from hedge.tools import get_rank
-            from hedge.compiler import dot_dataflow_graph
-            i = 0
-            while True:
-                dot_name = "rank-%d-dataflow-%d.dot" % (get_rank(discr), i)
-                from os.path import exists
-                if exists(dot_name):
-                    i += 1
-                    continue
-
-                open(dot_name, "w").write(dot_dataflow_graph(self.code))
-                break
-
-=======
->>>>>>> 4942e42d
         # build the local kernels 
         self.diff_kernel = self.discr.diff_plan.make_kernel(discr)
         self.fluxlocal_kernel = self.discr.fluxlocal_plan.make_kernel(discr,
