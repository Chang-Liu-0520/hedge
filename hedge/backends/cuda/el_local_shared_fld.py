"""Interface with Nvidia CUDA."""

from __future__ import division

__copyright__ = "Copyright (C) 2008 Andreas Kloeckner"

__license__ = """
This program is free software: you can redistribute it and/or modify
it under the terms of the GNU General Public License as published by
the Free Software Foundation, either version 3 of the License, or
(at your option) any later version.

This program is distributed in the hope that it will be useful,
but WITHOUT ANY WARRANTY; without even the implied warranty of
MERCHANTABILITY or FITNESS FOR A PARTICULAR PURPOSE.  See the
GNU General Public License for more details.

You should have received a copy of the GNU General Public License
along with this program.  If not, see U{http://www.gnu.org/licenses/}.
"""



import numpy
from pytools import memoize_method
import pycuda.driver as cuda
import pycuda.gpuarray as gpuarray
from pycuda.compiler import SourceModule
from hedge.backends.cuda.tools import FakeGPUArray
import hedge.backends.cuda.plan

from hedge.backends.cuda.plan import ExecutionPlan as \
        ExecutionPlanBase


# plan ------------------------------------------------------------------------
class ExecutionPlan(ExecutionPlanBase):
    def __init__(self, given, parallelism, debug_name,
           aligned_preimage_dofs_per_microblock, preimage_dofs_per_el,
<<<<<<< HEAD
           aligned_image_dofs_per_microblock, image_dofs_per_el):
=======
           aligned_image_dofs_per_microblock, image_dofs_per_el,
           elements_per_microblock, microblock_count):
>>>>>>> 7caf68ef
        ExecutionPlanBase.__init__(self, given.devdata)

        self.given = given
        self.parallelism = parallelism

        self.debug_name = debug_name

        self.aligned_preimage_dofs_per_microblock = \
                aligned_preimage_dofs_per_microblock
        self.preimage_dofs_per_el = preimage_dofs_per_el
        self.aligned_image_dofs_per_microblock = \
                aligned_image_dofs_per_microblock
        self.image_dofs_per_el = image_dofs_per_el

<<<<<<< HEAD
=======
        self.elements_per_microblock = elements_per_microblock
        self.microblock_count = microblock_count

>>>>>>> 7caf68ef
    def image_dofs_per_macroblock(self):
        return (self.parallelism.total()
                * self.aligned_image_dofs_per_microblock)

    def preimage_dofs_per_macroblock(self):
        return (self.parallelism.total()
                * self.aligned_preimage_dofs_per_microblock)

    def threads(self):
        return (self.parallelism.parallel 
                * self.aligned_image_dofs_per_microblock)

    def __str__(self):
            return "smem_field %s par=%s" % (
                ExecutionPlanBase.__str__(self),
                self.parallelism)

    def registers(self):
        return 16

    @memoize_method
    def shared_mem_use(self):
        given = self.given

        return (64 # parameters, block header, small extra stuff
               + given.float_size() * (
                   self.parallelism.parallel
                   * self.parallelism.inline
                   * self.aligned_preimage_dofs_per_microblock))

    @staticmethod
    def feature_columns():
        return ("type text",
                "parallel integer",
                "inline integer",
                "serial integer",
                "segment_size integer",
                "mb_elements integer",
                "lmem integer",
                "smem integer",
                "registers integer",
                "threads integer",
                )

    def features(self, lmem, smem, registers):
        return ("smem_field",
                self.parallelism.parallel,
                self.parallelism.inline,
                self.parallelism.serial,
                None,
<<<<<<< HEAD
                self.given.microblock.elements,
=======
                self.elements_per_microblock,
>>>>>>> 7caf68ef
                lmem,
                smem,
                registers,
                self.threads(),
                )

    def make_kernel(self, discr):
        return Kernel(discr, self)




# kernel ----------------------------------------------------------------------
class Kernel:
    def __init__(self, discr, plan):
        self.discr = discr
        self.plan = plan

        from hedge.backends.cuda.tools import int_ceiling
        self.grid = (int_ceiling(
<<<<<<< HEAD
            len(discr.blocks)
            * self.plan.given.microblocks_per_block
=======
            plan.microblock_count
>>>>>>> 7caf68ef
            * plan.aligned_image_dofs_per_microblock
            / self.plan.image_dofs_per_macroblock()),
            1)

    def benchmark(self):
        discr = self.discr
        given = self.plan.given
        elgroup, = discr.element_groups

        try:
            kernel, mat_texref = \
                    self.get_kernel(with_scaling=True, for_benchmark=True)
        except cuda.CompileError:
            return None

        fake_matrix = self.prepare_matrix(
                numpy.ones(
                    (given.dofs_per_el(), self.plan.preimage_dofs_per_el),
                    dtype=given.float_type))
        mat_texref.set_array(fake_matrix)

        def vol_empty():
            from hedge.backends.cuda.tools import int_ceiling
            dofs = int_ceiling(given.total_dofs(), self.plan.dofs_per_macroblock())

            return gpuarray.empty((dofs,), dtype=given.float_type,
                    allocator=discr.pool.allocate)

        out_vector = vol_empty()
        in_vector = gpuarray.empty(
                given.matmul_preimage_shape(self.plan),
                dtype=given.float_type,
                allocator=discr.pool.allocate)

        if set([self.plan.debug_name, "cuda_debugbuf"]) <= discr.debug:
            debugbuf = gpuarray.zeros((1024,), dtype=given.float_type)
        else:
            debugbuf = FakeGPUArray()

        if "cuda_fastbench" in discr.debug:
            count = 1
        else:
            count = 20

        start = cuda.Event()
        start.record()
        cuda.Context.synchronize()
        for i in range(count):
            try:
                kernel.prepared_call(self.grid,
                        out_vector.gpudata,
                        in_vector.gpudata,
                        0,
                        plan.microblock_count,
                        )
            except cuda.LaunchError:
                return None
        stop = cuda.Event()
        stop.record()
        stop.synchronize()

        return (1e-3/count * stop.time_since(start),
                kernel.local_size_bytes, kernel.shared_size_bytes, kernel.num_regs)

    def __call__(self, in_vector, prepped_mat, out_vector=None):
        discr = self.discr
        elgroup, = discr.element_groups
        given = self.discr.given
        plan = self.plan

        kernel, mat_texref = self.get_kernel()

        mat_texref.set_array(prepped_mat)

        if out_vector is None:
            out_vector = discr.volume_empty()

        if set([self.plan.debug_name, "cuda_debugbuf"]) <= discr.debug:
            debugbuf = gpuarray.zeros((1024,), dtype=self.plan.given.float_type)
        else:
            debugbuf = FakeGPUArray()

        if discr.instrumented:
            discr.el_local_timer.add_timer_callable(
                    kernel.prepared_timed_call(self.grid,
                        out_vector.gpudata,
                        in_vector.gpudata,
                        debugbuf.gpudata,
                        plan.microblock_count,
                        ))

            block_gmem_floats = (
                        # matrix fetch
                        given.microblock.aligned_floats
                        * plan.preimage_dofs_per_el
                        * plan.parallelism.serial
                        * plan.parallelism.parallel
                        # field fetch
                        + plan.preimage_dofs_per_el
                        * plan.elements_per_microblock
                        * plan.parallelism.total()
                        )
            gmem_bytes = given.float_size() * (
                    self.grid[0] * block_gmem_floats
                    # field store
                    + len(discr.nodes))

            discr.gmem_bytes_el_local.add(gmem_bytes)
        else:
            kernel.prepared_call(self.grid,
                    out_vector.gpudata,
                    in_vector.gpudata,
                    debugbuf.gpudata,
                    plan.microblock_count,
                    )

        if set([self.plan.debug_name, "cuda_debugbuf"]) <= discr.debug:
            copied_debugbuf = debugbuf.get()[:144*7].reshape((144,7))
            print "DEBUG"
            numpy.set_printoptions(linewidth=100)
            copied_debugbuf.shape = (144,7)
            numpy.set_printoptions(threshold=3000)

            print copied_debugbuf
            raw_input()

        return out_vector

    @memoize_method
    def get_kernel(self, for_benchmark=False):
        from codepy.cgen import \
                Pointer, POD, Value, ArrayOf, Const, \
                Module, FunctionDeclaration, FunctionBody, Block, \
                Comment, Line, Include, \
                Define, \
                Initializer, If, For, Statement, Assign

        from codepy.cgen import dtype_to_ctype
        from codepy.cgen.cuda import CudaShared, CudaGlobal

        discr = self.discr
        d = discr.dimensions
        dims = range(d)
        given = self.plan.given

        float_type = given.float_type

        f_decl = CudaGlobal(FunctionDeclaration(Value("void", "apply_el_local_mat_smem_field"),
            [
                Pointer(POD(float_type, "out_vector")),
                Pointer(POD(float_type, "in_vector")),
                Pointer(POD(float_type, "debugbuf")),
                POD(numpy.uint32, "microblock_count"),
                ]
            ))

        cmod = Module([
                Include("pycuda-helpers.hpp"),
                Line(),
                Value("texture<fp_tex_%s, 2, cudaReadModeElementType>"
                    % dtype_to_ctype(float_type),
                    "mat_tex"),
                ])

        plan = self.plan
        par = plan.parallelism
<<<<<<< HEAD

        assert (given.microblock.aligned_floats // given.dofs_per_el()
                == given.microblock.elements)
=======
>>>>>>> 7caf68ef

        cmod.extend([
                Line(),
                Define("DIMENSIONS", discr.dimensions),
                Define("IMAGE_DOFS_PER_EL", plan.image_dofs_per_el),
                Define("PREIMAGE_DOFS_PER_EL", plan.preimage_dofs_per_el),
                Define("ALIGNED_IMAGE_DOFS_PER_MB", plan.aligned_image_dofs_per_microblock),
                Define("ALIGNED_PREIMAGE_DOFS_PER_MB",
                    plan.aligned_preimage_dofs_per_microblock),
                Line(),
<<<<<<< HEAD
                Define("IMAGE_MB_EL_COUNT", 
                    "(ALIGNED_IMAGE_DOFS_PER_MB/IMAGE_DOFS_PER_EL)"),
                Define("PREIMAGE_MB_EL_COUNT", 
                    "(ALIGNED_PREIMAGE_DOFS_PER_MB/PREIMAGE_DOFS_PER_EL)"),
                Line(),
                Define("IMAGE_DOFS_PER_MB", "(IMAGE_DOFS_PER_EL*IMAGE_MB_EL_COUNT)"),
=======
                Define("MB_EL_COUNT", plan.elements_per_microblock),
                Line(),
                Define("IMAGE_DOFS_PER_MB", "(IMAGE_DOFS_PER_EL*MB_EL_COUNT)"),
>>>>>>> 7caf68ef
                Line(),
                Define("CHUNK_SIZE", given.devdata.smem_granularity),
                Define("CHUNK_DOF", "threadIdx.x"),
                Define("PAR_MB_NR", "threadIdx.y"),
                Define("CHUNK_NR", "threadIdx.z"),
                Define("IMAGE_MB_DOF", "(CHUNK_NR*CHUNK_SIZE+CHUNK_DOF)"),
                Define("IMAGE_EL_DOF", "(IMAGE_MB_DOF - mb_el*IMAGE_DOFS_PER_EL)"),
                Line(),
                Define("MACROBLOCK_NR", "blockIdx.x"),
                Line(),
                Define("PAR_MB_COUNT", par.parallel),
                Define("INLINE_MB_COUNT", par.inline),
                Define("SEQ_MB_COUNT", par.serial),
                Line(),
                Define("GLOBAL_MB_NR_BASE",
                    "(MACROBLOCK_NR*PAR_MB_COUNT*INLINE_MB_COUNT*SEQ_MB_COUNT)"),
                Define("GLOBAL_MB_NR",
                    "(GLOBAL_MB_NR_BASE"
                    "+ (seq_mb_number*PAR_MB_COUNT + PAR_MB_NR)*INLINE_MB_COUNT)"),
                Define("GLOBAL_MB_IMAGE_DOF_BASE", "(GLOBAL_MB_NR*ALIGNED_IMAGE_DOFS_PER_MB)"),
                Define("GLOBAL_MB_PREIMAGE_DOF_BASE", "(GLOBAL_MB_NR*ALIGNED_PREIMAGE_DOFS_PER_MB)"),
                Line(),
                CudaShared(
                    ArrayOf(
                        ArrayOf(
                            ArrayOf(
                                POD(float_type, "smem_in_vector"),
                                "PAR_MB_COUNT"),
                            "INLINE_MB_COUNT"),
                        "ALIGNED_PREIMAGE_DOFS_PER_MB")),
                Line(),
                ])

        S = Statement
        f_body = Block([
            Initializer(Const(POD(numpy.uint16, "mb_el")),
                "IMAGE_MB_DOF / IMAGE_DOFS_PER_EL"),
            Line(),
            ])

        def get_load_code():
            mb_img_dofs = plan.aligned_image_dofs_per_microblock
            mb_preimg_dofs = plan.aligned_preimage_dofs_per_microblock
            preimg_dofs_over_dofs = (mb_preimg_dofs+mb_img_dofs-1) // mb_img_dofs

            load_code = []
            store_code = []

            var_num = 0
            for load_block in range(preimg_dofs_over_dofs):
                for inl in range(par.inline):
                    # load and store are split for better pipelining
                    # compiler can't figure that out because of branch

                    var = "tmp%d" % var_num
                    var_num += 1
                    load_code.append(POD(float_type, var))

                    block_addr = "%d * ALIGNED_IMAGE_DOFS_PER_MB + IMAGE_MB_DOF" % load_block
                    load_instr = Assign(var,
                        "in_vector[GLOBAL_MB_PREIMAGE_DOF_BASE"
                        " + %d*ALIGNED_PREIMAGE_DOFS_PER_MB"
                        " + %s]" % (inl, block_addr))
                    store_instr = Assign(
                            "smem_in_vector[PAR_MB_NR][%d][%s]" % (inl, block_addr),
                            var
                            )
                    if (load_block+1)*mb_img_dofs >= mb_preimg_dofs:
                        cond = "%s < ALIGNED_PREIMAGE_DOFS_PER_MB" % block_addr
                        load_instr = If(cond, load_instr)
                        store_instr = If(cond, store_instr)

                    load_code.append(load_instr)
                    store_code.append(store_instr)
            return Block(load_code + [Line()] + store_code)

        def get_matmul_code():
            from hedge.backends.cuda.tools import unroll

            index_check_condition = "GLOBAL_MB_NR < microblock_count"

            def if_(conditions, then):
                final_cond = " && ".join(cond for cond in conditions if cond)
                if final_cond:
                    return If(final_cond, then)
                else:
                    return then

            result = Block([
                Comment("everybody needs to be done with the old data"),
                S("__syncthreads()"), Line(),
                ]+[If(index_check_condition, get_load_code())]+[
                Line(),
                Comment("all the new data must be loaded"),
                S("__syncthreads()"),
                Line(),
                ]+[
                Initializer(POD(float_type, "result%d" % inl), 0)
                for inl in range(par.inline)
                ]+[
                Line(),
                POD(float_type, "mat_entry"),
                Line(),
                ])

            result.append(if_(["IMAGE_MB_DOF < IMAGE_DOFS_PER_MB", index_check_condition],
                Block(unroll(lambda j:
                    [Assign("mat_entry", "fp_tex2D(mat_tex, IMAGE_EL_DOF, %s)" % j)]
                    +[
                    S("result%d += mat_entry "
                    "* smem_in_vector[PAR_MB_NR][%d][mb_el*PREIMAGE_DOFS_PER_EL + %s]"
                    % (inl, inl, j))
                    for inl in range(par.inline)
                    ],
                    total_number=plan.preimage_dofs_per_el)
                    +[Line()]
                    +[Assign(
                        "out_vector[GLOBAL_MB_IMAGE_DOF_BASE + "
                        "%d*ALIGNED_IMAGE_DOFS_PER_MB + IMAGE_MB_DOF]" % inl,
                        "result%d" % inl)
                    for inl in range(par.inline)]
                    )))

            return result

        f_body.append(For("unsigned short seq_mb_number = 0",
            "seq_mb_number < SEQ_MB_COUNT",
            "++seq_mb_number", get_matmul_code()))

        # finish off ----------------------------------------------------------
        cmod.append(FunctionBody(f_decl, f_body))

        if not for_benchmark and "cuda_dump_kernels" in discr.debug:
            from hedge.tools import open_unique_debug_file
            open_unique_debug_file(plan.debug_name, ".cu").write(str(cmod))

        mod = SourceModule(cmod,
                keep="cuda_keep_kernels" in discr.debug,
                #options=["--maxrregcount=12"]
                )

        func = mod.get_function("apply_el_local_mat_smem_field")

        if plan.debug_name in discr.debug:
            print "%s: lmem=%d smem=%d regs=%d" % (
                    plan.debug_name,
                    func.local_size_bytes,
                    func.shared_size_bytes,
                    func.num_regs)

        mat_texref = mod.get_texref("mat_tex")
        texrefs = [mat_texref]

        func.prepare(
                "PPPI",
                block=(
                    given.devdata.smem_granularity,
                    plan.parallelism.parallel,
                    plan.aligned_image_dofs_per_microblock
                        //given.devdata.smem_granularity),
                texrefs=texrefs)

        return func, mat_texref

    # data blocks -------------------------------------------------------------
    def prepare_matrix(self, matrix):
        plan = self.plan
        given = plan.given

        assert matrix.shape == (
                plan.image_dofs_per_el, plan.preimage_dofs_per_el)

        return cuda.matrix_to_array(matrix.astype(given.float_type), "F",
                allow_double_hack=True)<|MERGE_RESOLUTION|>--- conflicted
+++ resolved
@@ -37,12 +37,8 @@
 class ExecutionPlan(ExecutionPlanBase):
     def __init__(self, given, parallelism, debug_name,
            aligned_preimage_dofs_per_microblock, preimage_dofs_per_el,
-<<<<<<< HEAD
-           aligned_image_dofs_per_microblock, image_dofs_per_el):
-=======
            aligned_image_dofs_per_microblock, image_dofs_per_el,
            elements_per_microblock, microblock_count):
->>>>>>> 7caf68ef
         ExecutionPlanBase.__init__(self, given.devdata)
 
         self.given = given
@@ -57,12 +53,9 @@
                 aligned_image_dofs_per_microblock
         self.image_dofs_per_el = image_dofs_per_el
 
-<<<<<<< HEAD
-=======
         self.elements_per_microblock = elements_per_microblock
         self.microblock_count = microblock_count
 
->>>>>>> 7caf68ef
     def image_dofs_per_macroblock(self):
         return (self.parallelism.total()
                 * self.aligned_image_dofs_per_microblock)
@@ -113,11 +106,7 @@
                 self.parallelism.inline,
                 self.parallelism.serial,
                 None,
-<<<<<<< HEAD
-                self.given.microblock.elements,
-=======
                 self.elements_per_microblock,
->>>>>>> 7caf68ef
                 lmem,
                 smem,
                 registers,
@@ -138,12 +127,7 @@
 
         from hedge.backends.cuda.tools import int_ceiling
         self.grid = (int_ceiling(
-<<<<<<< HEAD
-            len(discr.blocks)
-            * self.plan.given.microblocks_per_block
-=======
             plan.microblock_count
->>>>>>> 7caf68ef
             * plan.aligned_image_dofs_per_microblock
             / self.plan.image_dofs_per_macroblock()),
             1)
@@ -310,12 +294,6 @@
 
         plan = self.plan
         par = plan.parallelism
-<<<<<<< HEAD
-
-        assert (given.microblock.aligned_floats // given.dofs_per_el()
-                == given.microblock.elements)
-=======
->>>>>>> 7caf68ef
 
         cmod.extend([
                 Line(),
@@ -326,18 +304,9 @@
                 Define("ALIGNED_PREIMAGE_DOFS_PER_MB",
                     plan.aligned_preimage_dofs_per_microblock),
                 Line(),
-<<<<<<< HEAD
-                Define("IMAGE_MB_EL_COUNT", 
-                    "(ALIGNED_IMAGE_DOFS_PER_MB/IMAGE_DOFS_PER_EL)"),
-                Define("PREIMAGE_MB_EL_COUNT", 
-                    "(ALIGNED_PREIMAGE_DOFS_PER_MB/PREIMAGE_DOFS_PER_EL)"),
-                Line(),
-                Define("IMAGE_DOFS_PER_MB", "(IMAGE_DOFS_PER_EL*IMAGE_MB_EL_COUNT)"),
-=======
                 Define("MB_EL_COUNT", plan.elements_per_microblock),
                 Line(),
                 Define("IMAGE_DOFS_PER_MB", "(IMAGE_DOFS_PER_EL*MB_EL_COUNT)"),
->>>>>>> 7caf68ef
                 Line(),
                 Define("CHUNK_SIZE", given.devdata.smem_granularity),
                 Define("CHUNK_DOF", "threadIdx.x"),
