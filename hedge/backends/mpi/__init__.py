--- conflicted
+++ resolved
@@ -179,11 +179,8 @@
     def __init__(self, comm, rank, send_vec, pdiscr):
         self.send_vec = send_vec
 
-<<<<<<< HEAD
-=======
         assert send_vec.dtype == pdiscr.default_scalar_type
 
->>>>>>> 236814b6
         from boostmpi import isend_buffer
         MPICompletionFuture.__init__(self,
                 isend_buffer(comm, rank, tag=1, 
