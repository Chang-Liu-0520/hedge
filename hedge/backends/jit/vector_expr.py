--- conflicted
+++ resolved
@@ -30,15 +30,6 @@
 class CompiledVectorExpression(CompiledVectorExpressionBase):
     elementwise_mod = codepy.elementwise
 
-<<<<<<< HEAD
-    def __init__(self, vec_expr, 
-            is_vector_func, result_dtype_getter, 
-            toolchain=None):
-        CompiledVectorExpressionBase.__init__(self, vec_expr, 
-                is_vector_func, result_dtype_getter)
-
-        self.toolchain = toolchain
-=======
     def __init__(self, vec_expr_info_list, result_dtype_getter,
             toolchain=None, wait_on_error=False):
         CompiledVectorExpressionBase.__init__(self,
@@ -46,7 +37,6 @@
 
         self.toolchain = toolchain
         self.wait_on_error = wait_on_error
->>>>>>> 236814b6
 
     def make_kernel_internal(self, args, instructions):
         return self.elementwise_mod.ElementwiseKernel(
@@ -62,13 +52,6 @@
 
         from pytools import single_valued
         shape = single_valued(vec.shape for vec in vectors)
-<<<<<<< HEAD
-
-        kernel_rec = self.get_kernel(
-                tuple(v.dtype for v in vectors),
-                tuple(s.dtype for s in scalars))
-=======
->>>>>>> 236814b6
 
         kernel_rec = self.get_kernel(
                 tuple(v.dtype for v in vectors),
@@ -76,11 +59,7 @@
 
         from hedge.tools import make_obj_array
         results = [numpy.empty(shape, kernel_rec.result_dtype)
-<<<<<<< HEAD
-                for i in range(self.result_count)]
-=======
                 for vei in self.result_vec_expr_info_list]
->>>>>>> 236814b6
 
         size = results[0].size
         args = (results+vectors+scalars)
