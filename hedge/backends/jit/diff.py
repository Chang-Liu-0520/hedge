--- conflicted
+++ resolved
@@ -180,36 +180,21 @@
         return compiled_func
 
     def __call__(self, op_class, field, xyz_needed):
-<<<<<<< HEAD
         result = [self.discr.volume_zeros(dtype=field.dtype) 
                 for i in range(self.discr.dimensions)]
-        for eg in self.discr.element_groups:
-            coeffs = op_class.coefficients(eg)
-
-            from pytools import to_uncomplex_dtype
-            uncomplex_dtype = to_uncomplex_dtype(field.dtype)
-            args = ([eg.ranges, field]
-                    + [m.astype(uncomplex_dtype) for m in op_class.matrices(eg)]
-                    + result
-                    + [coeffs, eg.member_nrs, coeffs.shape[2]])
-
-            diff_routine = self.make_diff(eg, field.dtype)
-            diff_routine(*args)
-=======
-        result = [self.discr.volume_zeros() for i in range(self.discr.dimensions)]
-
         from hedge.tools import is_zero
         if not is_zero(field):
             for eg in self.discr.element_groups:
                 coeffs = op_class.coefficients(eg)
 
+                from pytools import to_uncomplex_dtype
+                uncomplex_dtype = to_uncomplex_dtype(field.dtype)
                 args = ([eg.ranges, field]
-                        + [m.astype(field.dtype) for m in op_class.matrices(eg)]
+                        + [m.astype(uncomplex_dtype) for m in op_class.matrices(eg)]
                         + result
                         + [coeffs, eg.member_nrs, coeffs.shape[2]])
 
-                diff_routine = self.make_diff_for_elgroup(eg)
+                diff_routine = self.make_diff(eg, field.dtype)
                 diff_routine(*args)
->>>>>>> ae99fdd1
 
         return [result[i] for i in xyz_needed]
