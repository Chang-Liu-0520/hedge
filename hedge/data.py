--- conflicted
+++ resolved
@@ -239,12 +239,9 @@
     
     class ConstantWrapper:
         def __init__(self, f, t):
-<<<<<<< HEAD
-=======
             """Adapt a function `f(x, el, t) in such a way that it can be fed to 
             `interpolate_*_function()`. In particular, preserve the `shape` attribute.
             """
->>>>>>> 6f5d0911
             self.f = f
             self.t = t
         
