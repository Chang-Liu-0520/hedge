from __future__ import division

__copyright__ = "Copyright (C) 2008 Andreas Kloeckner"

__license__ = """
Permission is hereby granted, free of charge, to any person
obtaining a copy of this software and associated documentation
files (the "Software"), to deal in the Software without
restriction, including without limitation the rights to use,
copy, modify, merge, publish, distribute, sublicense, and/or sell
copies of the Software, and to permit persons to whom the
Software is furnished to do so, subject to the following
conditions:

The above copyright notice and this permission notice shall be
included in all copies or substantial portions of the Software.

THE SOFTWARE IS PROVIDED "AS IS", WITHOUT WARRANTY OF ANY KIND,
EXPRESS OR IMPLIED, INCLUDING BUT NOT LIMITED TO THE WARRANTIES
OF MERCHANTABILITY, FITNESS FOR A PARTICULAR PURPOSE AND
NONINFRINGEMENT. IN NO EVENT SHALL THE AUTHORS OR COPYRIGHT
HOLDERS BE LIABLE FOR ANY CLAIM, DAMAGES OR OTHER LIABILITY,
WHETHER IN AN ACTION OF CONTRACT, TORT OR OTHERWISE, ARISING
FROM, OUT OF OR IN CONNECTION WITH THE SOFTWARE OR THE USE OR
OTHER DEALINGS IN THE SOFTWARE.
"""




from pytools import Record, memoize_method
from hedge.optemplate import IdentityMapper




# instructions ----------------------------------------------------------------
class Instruction(Record):
    __slots__ = ["dep_mapper_factory"]
    priority = 0

    def get_assignees(self):
        raise NotImplementedError("no get_assignees in %s" % self.__class__)

    def get_dependencies(self):
        raise NotImplementedError("no get_dependencies in %s" % self.__class__)

    def __str__(self):
        raise NotImplementedError

    def get_executor_method(self, executor):
        raise NotImplementedError

class Assign(Instruction):
    # attributes: names, exprs, do_not_return, priority
    # 
    # do_not_return is a list of bools indicating whether the corresponding
    # entry in names and exprs describes an expression that is not needed
    # beyond this assignment

    comment = ""

    def __init__(self, names, exprs, **kwargs):
        Instruction.__init__(self, names=names, exprs=exprs, **kwargs)

        if not hasattr(self, "do_not_return"):
            self.do_not_return = [False] * len(names)

    @memoize_method
    def flop_count(self):
        from hedge.optemplate import FlopCounter
        return sum(FlopCounter()(expr) for expr in self.exprs)

    def get_assignees(self):
        return set(self.names)

    def get_dependencies(self, each_vector=False):
        try:
            if each_vector:
                raise AttributeError
            else:
                return self._dependencies
        except:
            # arg is include_subscripts
            dep_mapper = self.dep_mapper_factory(each_vector) 

            from operator import or_
            deps = reduce(
                    or_, (dep_mapper(expr) 
                    for expr in self.exprs))

            from pymbolic.primitives import Variable
            deps -= set(Variable(name) for name in self.names)

            if not each_vector:
                self._dependencies = deps

            return deps

    def __str__(self):
        comment = self.comment
        if len(self.names) == 1:
            if comment:
                comment = "/* %s */ " % comment

            return "%s <- %s%s" % (self.names[0], comment, self.exprs[0])
        else:
            if comment:
                comment = " /* %s */" % comment

            lines = []
            lines.append("{"+comment)
            for n, e, dnr  in zip(self.names, self.exprs, self.do_not_return):
                if dnr:
                    dnr_indicator = "-#"
                else:
                    dnr_indicator = ""

                lines.append("  %s <%s- %s" % (n, dnr_indicator, e))
            lines.append("}")
            return "\n".join(lines)

    def get_executor_method(self, executor):
        return executor.exec_assign

class FluxBatchAssign(Instruction):
    __slots__ = ["names", "fluxes", "kind"]

    def get_assignees(self):
        return set(self.names)

    def __str__(self):
        lines = []
        lines.append("{ /* %s */" % self.kind)
        for n, f in zip(self.names, self.fluxes):
            lines.append("  %s <- %s" % (n, f))
        lines.append("}")
        return "\n".join(lines)

    def get_executor_method(self, executor):
        return executor.exec_flux_batch_assign

class DiffBatchAssign(Instruction):
    # attributes: names, op_class, operators, field

    def get_assignees(self):
        return set(self.names)

    @memoize_method
    def get_dependencies(self):
        return self.dep_mapper_factory()(self.field)

    def __str__(self):
        lines = []

        if len(self.names) > 1:
            lines.append("{")
            for n, d in zip(self.names, self.operators):
                lines.append("  %s <- %s * %s" % (n, d, self.field))
            lines.append("}")
        else:
            for n, d in zip(self.names, self.operators):
                lines.append("%s <- %s * %s" % (n, d, self.field))

        return "\n".join(lines)

    def get_executor_method(self, executor):
        return executor.exec_diff_batch_assign

class MassAssign(Instruction):
    __slots__ = ["name", "op_class", "field"]

    def get_assignees(self):
        return set([self.name])

    def get_dependencies(self):
        return self.dep_mapper_factory()(self.field)

    def __str__(self):
        return "%s <- %s * %s" % (
                self.name,
                str(self.op_class()),
                self.field)

    def get_executor_method(self, executor):
        return executor.exec_mass_assign


class FluxExchangeBatchAssign(Instruction):
    __slots__ = ["names", "indices_and_ranks", "rank_to_index_and_name", "field"]
    priority = 1

    def __init__(self, names, indices_and_ranks, field, dep_mapper_factory):
        rank_to_index_and_name = {}
        for name, (index, rank) in zip(
                names, indices_and_ranks):
            rank_to_index_and_name.setdefault(rank, []).append(
                (index, name))

        Instruction.__init__(self,
                names=names,
                indices_and_ranks=indices_and_ranks,
                rank_to_index_and_name=rank_to_index_and_name,
                field=field,
                dep_mapper_factory=dep_mapper_factory)

    def get_assignees(self):
        return set(self.names)

    def get_dependencies(self):
        return self.dep_mapper_factory()(self.field)

    def __str__(self):
        lines = []

        lines.append("{")
        for n, (index, rank) in zip(self.names, self.indices_and_ranks):
            lines.append("  %s <- receive index %s from rank %d [%s]" % (
                n, index, rank, self.field))
        lines.append("}")

        return "\n".join(lines)

    def get_executor_method(self, executor):
        return executor.exec_flux_exchange_batch_assign





def dot_dataflow_graph(code, max_node_label_length=30):
    origins = {}
    node_names = {}

    result = [
            "initial [label=\"initial\"]"
            "result [label=\"result\"]"
            ]

    for num, insn in enumerate(code.instructions):
        node_name = "node%d" % num
        node_names[insn] = node_name
        node_label = str(insn).replace("\n", "\\l")+"\\l"

        if max_node_label_length is not None:
            node_label = node_label[:max_node_label_length]

        result.append("%s [ label=\"p%d: %s\" shape=box ];" % (
            node_name, insn.priority, node_label))

        for assignee in insn.get_assignees():
            origins[assignee] = node_name

    def get_orig_node(expr):
        from pymbolic.primitives import Variable
        if isinstance(expr, Variable):
            return origins.get(expr.name, "initial")
        else:
            return "initial"

    def gen_expr_arrow(expr, target_node):
        result.append("%s -> %s [label=\"%s\"];"
                % (get_orig_node(expr), target_node, expr))

    for insn in code.instructions:
        for dep in insn.get_dependencies():
            gen_expr_arrow(dep, node_names[insn])

    from hedge.tools import is_obj_array

    if is_obj_array(code.result):
        for subexp in code.result:
            gen_expr_arrow(subexp, "result")
    else:
        gen_expr_arrow(code.result, "result")

    return "digraph dataflow {\n%s\n}\n" % "\n".join(result)





# code ------------------------------------------------------------------------
class Code(object):
    def __init__(self, instructions, result):
        self.instructions = instructions
        self.result = result

<<<<<<< HEAD
        if True:
            from hedge.tools import get_rank
            from hedge.compiler import dot_dataflow_graph
            i = 0
            while True:
                dot_name = "dataflow-%d.dot" % i
                from os.path import exists
                if exists(dot_name):
                    i += 1
                    continue
=======
    def dump_dataflow_graph(self):
        from hedge.tools import get_rank
        from hedge.compiler import dot_dataflow_graph
        i = 0
        while True:
            dot_name = "dataflow-%d.dot" % i
            from os.path import exists
            if exists(dot_name):
                i += 1
                continue
>>>>>>> 3b896838

            open(dot_name, "w").write(
                    dot_dataflow_graph(self, max_node_label_length=None))
            break


    class NoInstructionAvailable(Exception):
        pass

    @memoize_method
    def get_next_step(self, available_names, done_insns):
        from pytools import all, argmax2
        available_insns = [
                (insn, insn.priority) for insn in self.instructions
                if insn not in done_insns
                and all(dep.name in available_names
                    for dep in insn.get_dependencies())]

        if not available_insns:
            raise self.NoInstructionAvailable

        from pytools import flatten
        discardable_vars = set(available_names) - set(flatten(
            [dep.name for dep in insn.get_dependencies()]
            for insn in self.instructions
            if insn not in done_insns ))

        from hedge.tools import with_object_array_or_scalar
        with_object_array_or_scalar(
                lambda var: discardable_vars.discard(var.name),
                self.result)

        return argmax2(available_insns), discardable_vars

    def __str__(self):
        lines = []
        for insn in self.instructions:
            lines.extend(str(insn).split("\n"))
        lines.append(str(self.result))

        return "\n".join(lines)

    def execute(self, exec_mapper, pre_assign_check=None):
        context = exec_mapper.context

        futures = []
        done_insns = set()

        quit_flag = False
        force_future = False
        while not quit_flag:
            # check futures for completion
            i = 0
            while i < len(futures):
                future = futures[i]
                if force_future or future.is_ready():
                    assignments, new_futures = future()
                    for target, value in assignments:
                        if pre_assign_check is not None:
                            pre_assign_check(target, value)

                        context[target] = value
                    futures.extend(new_futures)
                    futures.pop(i)
                    force_future = False
                else:
                    i += 1

                del future

            # pick the next insn
            try:
                insn, discardable_vars = self.get_next_step(
                        frozenset(context.keys()),
                        frozenset(done_insns))
            except self.NoInstructionAvailable:
                if futures:
                    # no insn ready: we need a future to complete to continue
                    force_future = True
                else:
                    # no futures, no available instructions: we're done
                    quit_flag = True
            else:
                for name in discardable_vars:
                    del context[name]

                done_insns.add(insn)
                assignments, new_futures = \
                        insn.get_executor_method(exec_mapper)(insn)
                for target, value in assignments:
                    if pre_assign_check is not None:
                        pre_assign_check(target, value)

                    context[target] = value

                futures.extend(new_futures)

        if len(done_insns) < len(self.instructions):
            print "Unreachable instructions:"
            for insn in set(self.instructions) - done_insns:
                print "    ", insn

            raise RuntimeError("not all instructions are reachable"
                    "--did you forget to pass a value for a placeholder?")

        from hedge.tools import with_object_array_or_scalar
        return with_object_array_or_scalar(exec_mapper, self.result)




# compiler --------------------------------------------------------------------
class OperatorCompilerBase(IdentityMapper):
    from hedge.optemplate import BoundOperatorCollector \
            as bound_op_collector_class

    class FluxRecord(Record):
        __slots__ = ["flux_expr", "dependencies", "kind"]

    class FluxBatch(Record):
        __slots__ = ["flux_exprs", "kind"]

    def __init__(self, prefix="_expr", max_vectors_in_batch_expr=None):
        IdentityMapper.__init__(self)
        self.prefix = prefix

        self.max_vectors_in_batch_expr = max_vectors_in_batch_expr

        self.code = []
        self.assigned_var_count = 0
        self.expr_to_var = {}

    @memoize_method
    def dep_mapper_factory(self, include_subscripts=False):
        from hedge.optemplate import DependencyMapper
        self.dep_mapper = DependencyMapper(
                include_operator_bindings=False,
                include_subscripts=include_subscripts,
                include_calls="descend_args")

        return self.dep_mapper

    def get_contained_fluxes(self, expr):
        """Recursively enumerate all flux expressions in the expression tree
        `expr`. The returned list consists of `ExecutionPlanner.FluxRecord`
        instances with fields `flux_expr` and `dependencies`.
        """

        # overridden by subclasses
        raise NotImplementedError

    def collect_diff_ops(self, expr):
        from hedge.optemplate import DiffOperatorBase
        return self.bound_op_collector_class(DiffOperatorBase)(expr)

    def collect_flux_exchange_ops(self, expr):
        from hedge.optemplate import FluxExchangeOperator
        return self.bound_op_collector_class(FluxExchangeOperator)(expr)

    def __call__(self, expr):
        # Fluxes can be evaluated faster in batches. Here, we find flux batches
        # that we can evaluate together.

        # For each FluxRecord, find the other fluxes its flux depends on.
        flux_queue = self.get_contained_fluxes(expr)
        for fr in flux_queue:
            fr.dependencies = set(sf.flux_expr
                    for sf in self.get_contained_fluxes(fr.flux_expr)) \
                            - set([fr.flux_expr])

        # Then figure out batches of fluxes to evaluate
        self.flux_batches = []
        admissible_deps = set()
        while flux_queue:
            present_batch = set()
            i = 0
            while i < len(flux_queue):
                fr = flux_queue[i]
                if fr.dependencies <= admissible_deps:
                    present_batch.add(fr)
                    flux_queue.pop(i)
                else:
                    i += 1

            if present_batch:

                batches_by_kind = {}
                for fr in present_batch:
                    batches_by_kind[fr.kind] = \
                            batches_by_kind.get(fr.kind, set()) | set([fr.flux_expr])

                for kind, batch in batches_by_kind.iteritems():
                    self.flux_batches.append(
                            self.FluxBatch(kind=kind, flux_exprs=list(batch)))

                admissible_deps |= set(fr.flux_expr for fr in present_batch)
            else:
                raise RuntimeError, "cannot resolve flux evaluation order"

        # Once flux batching is figured out, we also need to know which
        # derivatives are going to be needed, because once the
        # rst-derivatives are available, it's best to calculate the
        # xyz ones and throw the rst ones out. It's naturally good if
        # we can avoid computing (or storing) some of the xyz ones.
        # So figure out which XYZ derivatives of what are needed.

        self.diff_ops = self.collect_diff_ops(expr)

        # Flux exchange also works better when batched.
        self.flux_exchange_ops = self.collect_flux_exchange_ops(expr)

        # Finally, walk the expression and build the code.
        result = IdentityMapper.__call__(self, expr)

        # Then, put the toplevel expressions into variables as well.
        from hedge.tools import with_object_array_or_scalar
        result = with_object_array_or_scalar(self.assign_to_new_var, result)
        return Code(self.aggregate_assignments(self.code, result), result)

    def get_var_name(self):
        new_name = self.prefix+str(self.assigned_var_count)
        self.assigned_var_count += 1
        return new_name

    def map_common_subexpression(self, expr):
        try:
            return self.expr_to_var[expr.child]
        except KeyError:
            priority = getattr(expr, "priority", 0)
            cse_var = self.assign_to_new_var(self.rec(expr.child),
                    priority=priority)
            self.expr_to_var[expr.child] = cse_var
            return cse_var

    def map_operator_binding(self, expr):
        from hedge.optemplate import \
                DiffOperatorBase, \
                MassOperatorBase, \
                FluxExchangeOperator, \
                FluxOperator, \
                LiftingFluxOperator, \
                OperatorBinding, \
                Field

        if isinstance(expr.op, DiffOperatorBase):
            return self.map_diff_op_binding(expr)
        elif isinstance(expr.op, MassOperatorBase):
            return self.map_mass_op_binding(expr)
        elif isinstance(expr.op, FluxExchangeOperator):
            return self.map_flux_exchange_op_binding(expr)
        elif isinstance(expr.op, (FluxOperator, LiftingFluxOperator)):
            raise RuntimeError("Backend-subclassed operator compiler "
                    "did not take care of flux.")
        else:
            field_var = self.assign_to_new_var(
                    self.rec(expr.field))
            result_var = self.assign_to_new_var(
                    OperatorBinding(expr.op, field_var))
            return result_var

    def map_diff_op_binding(self, expr):
        try:
            return self.expr_to_var[expr]
        except KeyError:
            all_diffs = [diff
                    for diff in self.diff_ops
                    if diff.op.__class__ == expr.op.__class__
                    and diff.field == expr.field]

            from pytools import single_valued
            names = [self.get_var_name() for d in all_diffs]
            self.code.append(
                    DiffBatchAssign(
                        names=names,
                        op_class=single_valued(
                            d.op.__class__ for d in all_diffs),
                        operators=[d.op for d in all_diffs],
                        field=self.rec(single_valued(d.field for d in all_diffs)),
                        dep_mapper_factory=self.dep_mapper_factory))

            from pymbolic import var
            for n, d in zip(names, all_diffs):
                self.expr_to_var[d] = var(n)

            return self.expr_to_var[expr]

    def map_mass_op_binding(self, expr):
        try:
            return self.expr_to_var[expr]
        except KeyError:
            ma = MassAssign(
                    name=self.get_var_name(),
                    op_class=expr.op.__class__,
                    field=self.rec(expr.field),
                    dep_mapper_factory=self.dep_mapper_factory)
            self.code.append(ma)

            from pymbolic import var
            v = var(ma.name)
            self.expr_to_var[expr] = v
            return v

    def map_flux_exchange_op_binding(self, expr):
        try:
            return self.expr_to_var[expr]
        except KeyError:
            from hedge.tools import is_field_equal
            all_flux_xchgs = [fe
                    for fe in self.flux_exchange_ops
                    if is_field_equal(fe.field, expr.field)]

            assert len(all_flux_xchgs) > 0

            from pytools import single_valued
            names = [self.get_var_name() for d in all_flux_xchgs]
            self.code.append(
                    FluxExchangeBatchAssign(
                        names=names,
                        indices_and_ranks=[
                            (fe.op.index, fe.op.rank) for fe in all_flux_xchgs],
                        field=self.rec(
                            single_valued(
                                (fe.field for fe in all_flux_xchgs),
                                equality_pred=is_field_equal)),
                        dep_mapper_factory=self.dep_mapper_factory))

            from pymbolic import var
            for n, d in zip(names, all_flux_xchgs):
                self.expr_to_var[d] = var(n)

            return self.expr_to_var[expr]

    def map_planned_flux(self, expr):
        try:
            return self.expr_to_var[expr]
        except KeyError:
            for fb in self.flux_batches:
                try:
                    idx = fb.flux_exprs.index(expr)
                except ValueError:
                    pass
                else:
                    # found at idx
                    mapped_fluxes = [self.internal_map_flux(f) for f in fb.flux_exprs]

                    names = [self.get_var_name() for f in mapped_fluxes]
                    self.code.append(
                            self.make_flux_batch_assign(names, mapped_fluxes, fb.kind))

                    from pymbolic import var
                    for n, f in zip(names, fb.flux_exprs):
                        self.expr_to_var[f] = var(n)

                    return var(names[idx])

            raise RuntimeError("flux '%s' not in any flux batch" % expr)

    def assign_to_new_var(self, expr, priority=0):
        from pymbolic.primitives import Variable
        if isinstance(expr, Variable):
            return expr

        new_name = self.get_var_name()
        self.code.append(self.make_assign(new_name, expr, priority))

        return Variable(new_name)

    # instruction producers ---------------------------------------------------
    def make_assign(self, name, expr, priority):
        return Assign(names=[name], exprs=[expr], 
                dep_mapper_factory=self.dep_mapper_factory,
                priority=priority)

    def make_flux_batch_assign(self, names, fluxes, kind):
        return FluxBatchAssign(names=names, fluxes=fluxes, kind=kind)

    # assignment aggregration pass --------------------------------------------
    def aggregate_assignments(self, instructions, result):
        from pymbolic.primitives import Variable

        # agregation helpers --------------------------------------------------
        def get_complete_origins_set(insn, skip_levels=0):
            if skip_levels < 0:
                skip_levels = 0

            result = set()
            for dep in insn.get_dependencies():
                if isinstance(dep, Variable):
                    dep_origin = origins_map.get(dep.name, None)
                    if dep_origin is not None:
                        if skip_levels <= 0:
                            result.add(dep_origin)
                        result |= get_complete_origins_set(dep_origin, skip_levels-1)

            return result

        var_assignees_cache = {}
        def get_var_assignees(insn):
            try:
                return var_assignees_cache[insn]
            except KeyError:
                result = set(Variable(assignee) 
                        for assignee in insn.get_assignees())
                var_assignees_cache[insn] = result
                return result

        def aggregate_two_assignments(ass_1, ass_2):
            names = ass_1.names+ass_2.names

            from pymbolic.primitives import Variable
            deps = (ass_1.get_dependencies() | ass_2.get_dependencies()) \
                    - set(Variable(name) for name in names)

            return Assign(
                    names=names, exprs=ass_1.exprs+ass_2.exprs,
                    _dependencies=deps,
                    dep_mapper_factory=self.dep_mapper_factory,
                    priority=max(ass_1.priority, ass_2.priority))

        # main aggregation pass -----------------------------------------------
        origins_map = dict(
                    (assignee, insn)
                    for insn in instructions
                    for assignee in insn.get_assignees())

        from pytools import partition
        unprocessed_assigns, other_insns = partition(
                lambda insn: isinstance(insn, Assign),
                instructions)

        # filter out zero-flop-count assigns--no need to bother with those
        processed_assigns, unprocessed_assigns = partition(
                lambda ass: ass.flop_count() == 0,
                unprocessed_assigns)

        # greedy aggregation
        while unprocessed_assigns:
            my_assign = unprocessed_assigns.pop()

            my_deps = my_assign.get_dependencies()
            my_assignees = get_var_assignees(my_assign)

            agg_candidates = []
            for i, other_assign in enumerate(unprocessed_assigns):
                other_deps = other_assign.get_dependencies()
                other_assignees = get_var_assignees(other_assign)

                if ((my_deps & other_deps
                        or my_deps & other_assignees
                        or other_deps & my_assignees)
                        and my_assign.priority == other_assign.priority):
                    agg_candidates.append((i, other_assign))

            did_work = False

            if agg_candidates:
                my_indirect_origins = get_complete_origins_set(
                        my_assign, skip_levels=1)

                for other_assign_index, other_assign in agg_candidates:
                    if self.max_vectors_in_batch_expr is not None:
                        new_assignee_count = len(
                                set(my_assign.get_assignees())
                                | set(other_assign.get_assignees()))
                        new_dep_count = len(
                                my_assign.get_dependencies(each_vector=True)
                                | other_assign.get_dependencies(each_vector=True))

                        if (new_assignee_count + new_dep_count \
                                > self.max_vectors_in_batch_expr):
                            continue

                    other_indirect_origins = get_complete_origins_set(
                            other_assign, skip_levels=1)

                    if (my_assign not in other_indirect_origins and
                            other_assign not in my_indirect_origins):
                        did_work = True

                        # aggregate the two assignments
                        new_assignment = aggregate_two_assignments(my_assign, other_assign)
                        del unprocessed_assigns[other_assign_index]
                        unprocessed_assigns.append(new_assignment)
                        for assignee in new_assignment.get_assignees():
                            origins_map[assignee] = new_assignment

                        break

            if not did_work:
                processed_assigns.append(my_assign)

        externally_used_names = set(
                expr
                for insn in processed_assigns+other_insns
                for expr in insn.get_dependencies())

        from hedge.tools import is_obj_array
        if is_obj_array(result):
            externally_used_names |= set(expr for expr in result)
        else:
            externally_used_names |= set([result])

        def schedule_and_finalize_assignment(ass):
            dep_mapper = self.dep_mapper_factory()

            names_exprs = zip(ass.names, ass.exprs)

            my_assignees = set(name for name, expr in names_exprs)
            names_exprs_deps = [
                    (name, expr, 
                        set(dep.name for dep in dep_mapper(expr) if
                            isinstance(dep, Variable)) & my_assignees)
                    for name, expr in names_exprs]

            ordered_names_exprs = []
            available_names = set()

            while names_exprs_deps:
                scheduled_one = False
                for i, (name, expr, deps) in enumerate(names_exprs_deps):
                    unsatisfied_deps = deps - available_names

                    if not unsatisfied_deps:
                        ordered_names_exprs.append((name, expr))
                        scheduled_one = True
                        available_names.add(name)
                        del names_exprs_deps[i]
                        break

                if not scheduled_one:
                    raise RuntimeError("aggregation resulted in an impossible assignment")

            return self.finalize_multi_assign(
                    names=[name for name, expr in ordered_names_exprs],
                    exprs=[expr for name, expr in ordered_names_exprs],
                    do_not_return=[Variable(name) not in externally_used_names
                        for name, expr in ordered_names_exprs],
                    priority=ass.priority)

        return [schedule_and_finalize_assignment(ass)
            for ass in processed_assigns] + other_insns<|MERGE_RESOLUTION|>--- conflicted
+++ resolved
@@ -286,18 +286,6 @@
         self.instructions = instructions
         self.result = result
 
-<<<<<<< HEAD
-        if True:
-            from hedge.tools import get_rank
-            from hedge.compiler import dot_dataflow_graph
-            i = 0
-            while True:
-                dot_name = "dataflow-%d.dot" % i
-                from os.path import exists
-                if exists(dot_name):
-                    i += 1
-                    continue
-=======
     def dump_dataflow_graph(self):
         from hedge.tools import get_rank
         from hedge.compiler import dot_dataflow_graph
@@ -308,12 +296,10 @@
             if exists(dot_name):
                 i += 1
                 continue
->>>>>>> 3b896838
 
             open(dot_name, "w").write(
                     dot_dataflow_graph(self, max_node_label_length=None))
             break
-
 
     class NoInstructionAvailable(Exception):
         pass
