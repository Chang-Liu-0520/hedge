--- conflicted
+++ resolved
@@ -513,13 +513,11 @@
                 DiffOperatorBase, \
                 MassOperatorBase, \
                 FluxExchangeOperator, \
-<<<<<<< HEAD
                 FluxOperator, \
-                LiftingFluxOperator
-=======
+                LiftingFluxOperator, \
                 OperatorBinding, \
                 Field
->>>>>>> ae0a8f80
+
         if isinstance(expr.op, DiffOperatorBase):
             return self.map_diff_op_binding(expr)
         elif isinstance(expr.op, MassOperatorBase):
