"""Building blocks for flux computation. Flux compilation."""

__copyright__ = "Copyright (C) 2007 Andreas Kloeckner"

__license__ = """
This program is free software: you can redistribute it and/or modify
it under the terms of the GNU General Public License as published by
the Free Software Foundation, either version 3 of the License, or
(at your option) any later version.

This program is distributed in the hope that it will be useful,
but WITHOUT ANY WARRANTY; without even the implied warranty of
MERCHANTABILITY or FITNESS FOR A PARTICULAR PURPOSE.  See the
GNU General Public License for more details.

You should have received a copy of the GNU General Public License
along with this program.  If not, see U{http://www.gnu.org/licenses/}.
"""




import numpy
import hedge._internal as _internal
import pymbolic.primitives
import pymbolic.mapper.collector
import pymbolic.mapper.expander
import pymbolic.mapper.flattener
import pymbolic.mapper.substitutor
import pymbolic.mapper.constant_folder
import pymbolic.mapper.flop_counter




FluxFace = _internal.FluxFace




# python fluxes ---------------------------------------------------------------
class Flux(pymbolic.primitives.AlgebraicLeaf):
    def stringifier(self):
        return FluxStringifyMapper

<<<<<<< HEAD
=======



class FluxScalarParameter(pymbolic.primitives.Variable):
    def __init__(self, name, is_complex=False):
        pymbolic.primitives.Variable.__init__(self, name)
        self.is_complex = is_complex

    def get_mapper_method(self, mapper):
        return mapper.map_scalar_parameter

>>>>>>> 236814b6



class FieldComponent(Flux):
    def __init__(self, index, is_local):
        self.index = index
        self.is_local = is_local

    def is_equal(self, other):
        return (isinstance(other, FieldComponent) 
                and self.index == other.index
                and self.is_local == other.is_local
                )

    def __getinitargs__(self):
        return self.index, self.is_local

    def get_hash(self):
        return hash((
                self.__class__,
                self.index,
                self.is_local))

    def get_mapper_method(self, mapper):
        return mapper.map_field_component




class Normal(Flux):
    def __init__(self, axis):
        self.axis = axis

    def __getinitargs__(self):
        return self.axis,

    def is_equal(self, other):
        return isinstance(other, Normal) and self.axis == other.axis

    def get_hash(self):
        return hash((
                self.__class__,
                self.axis))

    def get_mapper_method(self, mapper):
        return mapper.map_normal




class PenaltyTerm(Flux):
    def __init__(self, power=1):
        self.power = power

    def __getinitargs__(self):
        return self.power,

    def is_equal(self, other):
        return isinstance(other, PenaltyTerm) and self.power == other.power

    def get_hash(self):
        return hash((
                self.__class__,
                self.power))

    def get_mapper_method(self, mapper):
        return mapper.map_penalty_term




class IfPositive(Flux):
    def __init__(self, criterion, then, else_):
        self.criterion = criterion
        self.then = then
        self.else_ = else_

    def __getinitargs__(self):
        return self.criterion, self.then, self.else_

    def is_equal(self, other):
        return (isinstance(other, IfPositive)
                and self.criterion == other.criterion
                and self.then == other.then
                and self.else_ == other.else_)

    def get_hash(self):
        return hash((
                self.__class__,
                self.criterion,
                self.then,
                self.else_))

    def get_mapper_method(self, mapper):
        return mapper.map_if_positive




class FluxFunctionSymbol(pymbolic.primitives.FunctionSymbol):
    pass

class Abs(FluxFunctionSymbol):
    arg_count = 1

class Max(FluxFunctionSymbol):
    arg_count = 2

class Min(FluxFunctionSymbol):
    arg_count = 2

flux_abs = Abs()
flux_max = Max()
flux_min = Min()



def norm(v):
    return numpy.dot(v, v)**0.5





def make_normal(dimensions):
    return numpy.array([Normal(i) for i in range(dimensions)], dtype=object)





class FluxZeroPlaceholder(object):
    @property
    def int(self):
        return 0

    @property
    def ext(self):
        return 0

    @property
    def avg(self):
        return 0




class FluxScalarPlaceholder(object):
    def __init__(self, component=0):
        self.component = component

    def __str__(self):
        return "FSP(%d)" % self.component

    @property
    def int(self):
        return FieldComponent(self.component, True)

    @property
    def ext(self):
        return FieldComponent(self.component, False)

    @property
    def avg(self):
        return 0.5*(self.int+self.ext)




class FluxVectorPlaceholder(object):
    def __init__(self, components=None, scalars=None):
        if not (components is not None or scalars is not None):
            raise ValueError, "either components or scalars must be specified"
        if components is not None and scalars is not None:
            raise ValueError, "only one of components and scalars may be specified"

        # make them arrays for the better indexing
        if components:
            self.scalars = numpy.array([
                    FluxScalarPlaceholder(i) 
                    for i in range(components)])
        else:
            self.scalars = numpy.array(scalars)

    def __len__(self):
        return len(self.scalars)

    def __str__(self):
        return "%s(%s)" % (self.__class__.__name__, self.scalars)

    def __getitem__(self, idx):
        if isinstance(idx, int):
            return self.scalars[idx]
        else:
            return FluxVectorPlaceholder(scalars=self.scalars.__getitem__(idx))

    @property
    def int(self):
        return numpy.array([scalar.int for scalar in self.scalars])

    @property
    def ext(self):
        return numpy.array([scalar.ext for scalar in self.scalars])

    @property
    def avg(self):
        return numpy.array([scalar.avg for scalar in self.scalars])




# internal flux wrangling -----------------------------------------------------
class FluxIdentityMapperMixin(object):
    def map_field_component(self, expr):
        return expr

    def map_normal(self, expr):
        return expr

    def map_penalty_term(self, expr):
        return expr.__class__(self.rec(expr.power))

    def map_if_positive(self, expr):
        return expr.__class__(
                self.rec(expr.criterion),
                self.rec(expr.then),
                self.rec(expr.else_),
                )

    def map_scalar_parameter(self, expr):
        return expr




class FluxIdentityMapper(
        pymbolic.mapper.IdentityMapper, 
        FluxIdentityMapperMixin):
    pass

class FluxSubstitutionMapper(pymbolic.mapper.substitutor.SubstitutionMapper,
        FluxIdentityMapperMixin):
    def map_field_component(self, expr):
        result = self.subst_func(expr)
        if result is not None:
            return result
        else:
            return expr

    map_normal = map_field_component




class FluxStringifyMapper(pymbolic.mapper.stringifier.StringifyMapper):
    def map_field_component(self, expr, enclosing_prec):
        if expr.is_local:
            return "Int[%d]" % expr.index
        else:
            return "Ext[%d]" % expr.index

    def map_normal(self, expr, enclosing_prec):
        return "Normal(%d)" % expr.axis

    def map_penalty_term(self, expr, enclosing_prec):
        return "Penalty(%s)" % (expr.power)

    def map_if_positive(self, expr, enclosing_prec):
        return "IfPositive(%s, %s, %s)" % (expr.criterion, expr.then, expr.else_)




class FluxFlattenMapper(pymbolic.mapper.flattener.FlattenMapper,
        FluxIdentityMapperMixin):
    pass





class FluxDependencyMapper(pymbolic.mapper.dependency.DependencyMapper):
    def map_field_component(self, expr):
        return set([expr])

    def map_normal(self, expr):
        return set()

    def map_penalty_term(self, expr):
        return set()

    def map_if_positive(self, expr):
        return self.rec(expr.criterion) | self.rec(expr.then) | self.rec(expr.else_)

    def map_scalar_parameter(self, expr):
        return set([expr])





class FluxTermCollector(pymbolic.mapper.collector.TermCollector,
        FluxIdentityMapperMixin):
    pass




class FluxAllDependencyMapper(FluxDependencyMapper):
    def map_normal(self, expr):
        return set([expr])

    def map_penalty_term(self, expr):
        return set([expr])




class FluxNormalizationMapper(pymbolic.mapper.collector.TermCollector,
        FluxIdentityMapperMixin):
    def get_dependencies(self, expr):
        return FluxAllDependencyMapper()(expr)

    def map_constant_flux(self, expr):
        if expr.local_c == expr.neighbor_c:
            return expr.local_c
        else:
            return expr




class FluxCCFMapper(pymbolic.mapper.constant_folder.CommutativeConstantFoldingMapper,
        FluxIdentityMapperMixin):
    def is_constant(self, expr):
        return not bool(FluxAllDependencyMapper()(expr))




class FluxExpandMapper(pymbolic.mapper.expander.ExpandMapper,
        FluxIdentityMapperMixin):
    def __init__(self):
        pymbolic.mapper.expander.ExpandMapper.__init__(self,
                FluxNormalizationMapper())




class FluxFlipper(FluxIdentityMapper):
    def map_normal(self, expr):
        return -expr

    def map_field_component(self, expr):
        return expr.__class__(expr.index, not expr.is_local)





class FluxFlopCounter(pymbolic.mapper.flop_counter.FlopCounter):
    def map_penalty_term(self, expr):
        return 0

    def map_normal(self, expr):
        return 0

    def map_field_component(self, expr):
        return 0

    def map_if_positive(self, expr):
        return self.rec(expr.criterion) + max(
                self.rec(expr.then),
                self.rec(expr.else_))

    def map_function_symbol(self, expr):
        return 1

    def map_scalar_parameter(self, expr):
        return 0





def normalize_flux(flux):
    return FluxCCFMapper()(FluxNormalizationMapper()(
        FluxFlattenMapper()(FluxExpandMapper()(flux))))<|MERGE_RESOLUTION|>--- conflicted
+++ resolved
@@ -43,8 +43,6 @@
     def stringifier(self):
         return FluxStringifyMapper
 
-<<<<<<< HEAD
-=======
 
 
 
@@ -56,7 +54,6 @@
     def get_mapper_method(self, mapper):
         return mapper.map_scalar_parameter
 
->>>>>>> 236814b6
 
 
 
