# -*- coding: utf8 -*-

"""Global function space discretization."""

from __future__ import division

__copyright__ = "Copyright (C) 2007 Andreas Kloeckner"

__license__ = """
This program is free software: you can redistribute it and/or modify
it under the terms of the GNU General Public License as published by
the Free Software Foundation, either version 3 of the License, or
(at your option) any later version.

This program is distributed in the hope that it will be useful,
but WITHOUT ANY WARRANTY; without even the implied warranty of
MERCHANTABILITY or FITNESS FOR A PARTICULAR PURPOSE.  See the
GNU General Public License for more details.

You should have received a copy of the GNU General Public License
along with this program.  If not, see U{http://www.gnu.org/licenses/}.
"""




import numpy
import numpy.linalg as la
import hedge.tools
import hedge.mesh
import hedge.optemplate
import hedge._internal
from pytools import memoize_method




class _FaceGroup(hedge._internal.FaceGroup):
    def __init__(self, double_sided, debug):
        hedge._internal.FaceGroup.__init__(self, double_sided)
        from hedge.tools import IndexListRegistry
        self.fil_registry = IndexListRegistry(debug)

    def register_face_index_list(self, identifier, generator):
        return self.fil_registry.register(identifier, generator)

    def commit(self, discr, ldis_loc, ldis_opp):
        if self.fil_registry.index_lists:
            self.index_lists = numpy.array(
                    self.fil_registry.index_lists,
                    dtype=numpy.uint32, order="C")
            del self.fil_registry

        if ldis_loc is None:
            self.face_count = 0
        else:
            self.face_count = ldis_loc.face_count()

        # number elements locally
        used_bases_and_els = list(set(
                (side.el_base_index, side.element_id)
                for fp in self.face_pairs
                for side in [fp.loc, fp.opp]
                if side.element_id != hedge._internal.INVALID_ELEMENT))

        used_bases_and_els.sort()
        el_id_to_local_number = dict(
                (bae[1], i) for i, bae in enumerate(used_bases_and_els))
        self.local_el_to_global_el_base = numpy.fromiter(
                (bae[0] for bae in used_bases_and_els), dtype=numpy.uint32)

        for fp in self.face_pairs:
            for side in [fp.loc, fp.opp]:
                if side.element_id != hedge._internal.INVALID_ELEMENT:
                    side.local_el_number = el_id_to_local_number[side.element_id]

        # transfer inverse jacobians
        self.local_el_inverse_jacobians = numpy.fromiter(
                (abs(discr.mesh.elements[bae[1]].inverse_map.jacobian()) 
                    for bae in used_bases_and_els),
                dtype=float)

        self.ldis_loc = ldis_loc
        self.ldis_opp = ldis_opp




class _ElementGroup(object):
    """Once fully filled, this structure has the following data members:

    @ivar members: a list of hedge.mesh.Element instances in this group.
    @ivar member_nrs: a list of the element ID numbers in this group.
    @ivar local_discretization: an instance of hedge.element.Element.
    @ivar ranges: a list of C{slice} objects indicating the DOF numbers for
      each element. Note: This is actually a C++ ElementRanges object.
    @ivar mass_matrix: The element-local mass matrix M{M}.
    @ivar inverse_mass_matrix: the element-local inverese mass matrix M{M^{-1}}.
    @ivar differentiation_matrices: local differentiation matrices M{D_r, D_s, D_t}, 
      i.e.  differentiation by M{r, s, t, ....}.
    @ivar stiffness_matrices: the element-local stiffness matrices M{M*D_r, M*D_s,...}.
    @ivar jacobians: list of jacobians over all elements
    @ivar inverse_jacobians: inverses of L{jacobians}.
    @ivar diff_coefficients: a M{(d,d)}-matrix of coefficient vectors to turn
      M{(r,s,t)}-differentiation into M{(x,y,z)}.
    """
    pass




class _Boundary(object):
    def __init__(self, nodes, ranges, vol_indices, face_groups,
            el_face_to_face_group_and_face_pair={}):
        self.nodes = nodes
        self.ranges = ranges
        self.vol_indices = vol_indices
        self.face_groups = face_groups
        self.el_face_to_face_group_and_face_pair = \
                el_face_to_face_group_and_face_pair

    def find_facepair(self, el_face):
        fg, fp_idx = self.el_face_to_face_group_and_face_pair[el_face]

        return fg.face_pairs[fp_idx]

    def find_facepair_side(self, el_face):
        fp = self.find_facepair(el_face)
        el, face_nbr = el_face

        for flux_face in [fp.loc, fp.opp]:
            if flux_face.element_id == el.id and flux_face.face_id == face_nbr:
                return flux_face
        raise KeyError, "flux face not found in boundary"




class OpTemplateFunction:
    def __init__(self, discr, pp_optemplate):
        self.discr = discr
        self.pp_optemplate = pp_optemplate

    def __call__(self, **vars):
        return self.discr.run_preprocessed_optemplate(self.pp_optemplate, vars)




class _PointEvaluator(object):
    def __init__(self, discr, el_range, interp_coeff):
        self.discr = discr
        self.el_range = el_range
        self.interp_coeff = interp_coeff

    def __call__(self, field):
        from hedge.tools import log_shape
        ls = log_shape(field)
        if ls != ():
            result = numpy.zeros(ls, dtype=self.discr.default_scalar_type)
            from pytools import indices_in_shape
            for i in indices_in_shape(ls):
                result[i] = numpy.dot(
                        self.interp_coeff, field[i][self.el_range])
            return result
        else:
            return numpy.dot(self.interp_coeff, field[self.el_range])


class Discretization(object):
    """The global approximation space.

    Instances of this class tie together a local discretization (i.e. polynomials
    on an elemnent) into a function space on a mesh. They provide creation
    functions such as interpolating given functions, differential operators and
    flux lifting operators.
    """

    @classmethod
    def all_debug_flags(cls):
        return set([
            "ilist_generation", 
            "node_permutation",
            "print_op_code",
            "dump_dataflow_graph",
            ])

    @classmethod
    def noninteractive_debug_flags(cls):
        return set([
            "ilist_generation", 
            "node_permutation",
            ])

    @staticmethod
    def get_local_discretization(mesh, local_discretization=None, order=None):
        if local_discretization is None and order is None:
            raise ValueError, "must supply either local_discretization or order"
        if local_discretization is not None and order is not None:
            raise ValueError, "must supply only one of local_discretization and order"
        if local_discretization is None:
            from hedge.element import ELEMENTS
            from pytools import one
            ldis_class = one(
                    ldis_class for ldis_class in ELEMENTS
                    if isinstance(mesh.elements[0], ldis_class.geometry))
            return ldis_class(order)
        else:
            return local_discretization

    def __init__(self, mesh, local_discretization=None, 
            order=None, debug=set(), default_scalar_type=numpy.float64,
            run_context=None):
        """

        @arg debug: A set of strings indicating which debug checks should
          be activated. See validity check below for the currently defined
          set of debug flags.
        """
          
        self.mesh = mesh

        local_discretization = self.get_local_discretization(
                mesh, local_discretization, order)

        self.dimensions = local_discretization.dimensions

        debug = set(debug)
        assert not debug.difference(self.all_debug_flags()), "Invalid debug flag specified"
        self.debug = debug

        self._build_element_groups_and_nodes(local_discretization)
        self._calculate_local_matrices()
        self._build_interior_face_groups()

        self.instrumented = False

        self.default_scalar_type = default_scalar_type

        self.exec_functions = {}

    def close(self):
        pass

    # instrumentation ---------------------------------------------------------
    def create_op_timers(self):
        from pytools.log import IntervalTimer

        self.gather_timer = IntervalTimer("t_gather", 
                "Time spent gathering fluxes")
        self.lift_timer = IntervalTimer("t_lift", 
                "Time spent lifting fluxes")
        self.mass_timer = IntervalTimer("t_mass", 
                "Time spent applying mass operators")
        self.diff_timer = IntervalTimer("t_diff",
                "Time spent applying applying differentiation operators")
        self.vector_math_timer = IntervalTimer("t_vector_math",
                "Time spent doing vector math")

        return [self.gather_timer, 
                self.lift_timer,
                self.mass_timer,
                self.diff_timer,
                self.vector_math_timer]

    def add_instrumentation(self, mgr):
        from pytools.log import IntervalTimer, EventCounter

        self.gather_counter = EventCounter("n_gather", 
                "Number of flux gather invocations")
        self.lift_counter = EventCounter("n_lift", 
                "Number of flux lift invocations")
        self.mass_counter = EventCounter("n_mass_op", 
                "Number of mass operator applications")
        self.diff_counter = EventCounter("n_diff",
                "Number of differentiation operator applications")

        self.gather_flop_counter = EventCounter("n_flops_gather",
                "Number of floating point operations in gather")
        self.lift_flop_counter = EventCounter("n_flops_lift",
                "Number of floating point operations in lift")
        self.mass_flop_counter = EventCounter("n_flops_mass",
                "Number of floating point operations in mass operator")
        self.diff_flop_counter = EventCounter("n_flops_diff",
                "Number of floating point operations in diff operator")
        self.vector_math_flop_counter = EventCounter("n_flops_vector_math",
                "Number of floating point operations in vector math")

        self.interpolant_counter = EventCounter("n_interp", 
                "Number of interpolant evaluations")

        self.interpolant_timer = IntervalTimer("t_interp", 
                "Time spent evaluating interpolants")

        for op in self.create_op_timers():
            mgr.add_quantity(op)

        mgr.add_quantity(self.gather_counter)
        mgr.add_quantity(self.lift_counter)
        mgr.add_quantity(self.mass_counter)
        mgr.add_quantity(self.diff_counter)

        mgr.add_quantity(self.gather_flop_counter)
        mgr.add_quantity(self.lift_flop_counter)
        mgr.add_quantity(self.mass_flop_counter)
        mgr.add_quantity(self.diff_flop_counter)
        mgr.add_quantity(self.vector_math_flop_counter)

        mgr.add_quantity(self.interpolant_counter)
        mgr.add_quantity(self.interpolant_timer)

        from pytools.log import time_and_count_function
        self.interpolate_volume_function = \
                time_and_count_function(
                        self.interpolate_volume_function,
                        self.interpolant_timer,
                        self.interpolant_counter)

        self.interpolate_boundary_function = \
                time_and_count_function(
                        self.interpolate_boundary_function,
                        self.interpolant_timer,
                        self.interpolant_counter)

        from pytools import single_valued
        try:
            order = single_valued(eg.local_discretization.order
                    for eg in self.element_groups)
        except ValueError:
            pass
        else:
            mgr.set_constant("dg_order", order)

        mgr.set_constant("default_type", self.default_scalar_type.__name__)
        mgr.set_constant("element_count", len(self.mesh.elements))
        mgr.set_constant("node_count", len(self.nodes))

        for f in self.all_debug_flags():
            mgr.set_constant("debug_%s" % f, f in self.debug)

        self.instrumented = True

    # initialization ----------------------------------------------------------
    def _build_element_groups_and_nodes(self, local_discretization):
        from hedge._internal import UniformElementRanges

        eg = _ElementGroup()
        eg.members = self.mesh.elements
        eg.member_nrs = numpy.fromiter((el.id for el in eg.members), dtype=numpy.uint32)
        eg.local_discretization = ldis = local_discretization
        eg.ranges = UniformElementRanges(
                0, 
                len(ldis.unit_nodes()), 
                len(self.mesh.elements))

        nodes_per_el = ldis.node_count()
        # mem layout:
        # [....element....][...element...]
        #  |    \
        #  [node.]
        #   | | |
        #   x y z

        # nodes should not be a multi-d array: this would break once
        # p-adaptivity is implemented
        self.nodes = numpy.empty(
                (len(self.mesh.elements)*nodes_per_el, self.dimensions),
                dtype=float, order="C")

        unit_nodes = numpy.empty( (nodes_per_el, self.dimensions),
                dtype=float, order="C")

        for i_node, node in enumerate(ldis.unit_nodes()):
            unit_nodes[i_node] = node

        from hedge._internal import map_element_nodes

        for el in self.mesh.elements:
            map_element_nodes(
                    self.nodes,
                    el.id*nodes_per_el*self.dimensions,
                    el.map,
                    unit_nodes,
                    self.dimensions)

        self.group_map = [(eg, i) for i in range(len(self.mesh.elements))]
        self.element_groups = [eg]

    def _calculate_local_matrices(self):
        for eg in self.element_groups:
            ldis = eg.local_discretization

            mmat = eg.mass_matrix = ldis.mass_matrix()
            immat = eg.inverse_mass_matrix = ldis.inverse_mass_matrix()
            dmats = eg.differentiation_matrices = \
                    ldis.differentiation_matrices()
            smats = eg.stiffness_matrices = \
                    [numpy.dot(mmat, d) for d in dmats]
            smats = eg.stiffness_t_matrices = \
                    [numpy.dot(d.T, mmat.T) for d in dmats]
            eg.minv_st = \
                    [numpy.dot(numpy.dot(immat,d.T), mmat) for d in dmats]

            eg.jacobians = numpy.array([
                abs(el.map.jacobian()) 
                for el in eg.members])
            eg.inverse_jacobians = numpy.array([
                abs(el.inverse_map.jacobian()) 
                for el in eg.members])

            eg.diff_coefficients = numpy.array([
                    [
                        [
                            el.inverse_map
                            .matrix[loc_coord, glob_coord]
                            for el in eg.members
                            ]
                        for loc_coord in range(ldis.dimensions)
                        ]
                    for glob_coord in range(ldis.dimensions)
                    ])

            eg.stiffness_coefficients = numpy.array([
                    [
                        [
                            abs(el.map.jacobian())*el.inverse_map
                            .matrix[loc_coord, glob_coord]
                            for el in eg.members
                            ]
                        for loc_coord in range(ldis.dimensions)
                        ]
                    for glob_coord in range(ldis.dimensions)
                    ])

    def _set_flux_face_data(self, f, ldis, (el, fi)):
        f.face_jacobian = el.face_jacobians[fi]
        f.element_id = el.id
        f.face_id = fi
        f.order = ldis.order
        f.normal = el.face_normals[fi]

        # This crude approximation is shamelessly stolen from sledge.
        # There's an important caveat, however (which took me the better
        # part of a week to figure out):
        # h on both sides of an interface must be the same, otherwise
        # the penalty term will behave very oddly.
        # This unification happens below.
        f.h = abs(el.map.jacobian()/f.face_jacobian)

    def _build_interior_face_groups(self):
        from hedge._internal import FacePair
        from hedge.element import FaceVertexMismatch

        fg = _FaceGroup(double_sided=True,
                debug="ilist_generation" in self.debug)

        all_ldis_l = []
        all_ldis_n = []

        debug_node_perm = "node_permutation" in self.debug

        # find and match node indices along faces
        for i, (local_face, neigh_face) in enumerate(self.mesh.interfaces):
            e_l, fi_l = local_face
            e_n, fi_n = neigh_face

            eslice_l, ldis_l = self.find_el_data(e_l.id)
            eslice_n, ldis_n = self.find_el_data(e_n.id)

            all_ldis_l.append(ldis_l)
            all_ldis_n.append(ldis_n)

            vertices_l = e_l.faces[fi_l]
            vertices_n = e_n.faces[fi_n]

            findices_l = ldis_l.face_indices()[fi_l]
            findices_n = ldis_n.face_indices()[fi_n]

            try:
                findices_shuffle_op_n = \
                        ldis_l.get_face_index_shuffle_to_match(
                        vertices_l, vertices_n)

                if debug_node_perm and ldis_l.has_facial_nodes and ldis_n.has_facial_nodes:
                    findices_shuffled_n = findices_shuffle_op_n(findices_n)

                    for i, j in zip(findices_l, findices_shuffled_n):
                        dist = self.nodes[eslice_l.start+i]-self.nodes[eslice_n.start+j]
                        assert la.norm(dist) < 1e-14

            except FaceVertexMismatch:
                # this happens if vertices_l is not a permutation of vertices_n.
                # periodicity is the only reason why that would be so.

                vertices_n, axis = self.mesh.periodic_opposite_faces[vertices_n]

                findices_shuffle_op_n = \
                        ldis_l.get_face_index_shuffle_to_match(vertices_l, vertices_n)

                if debug_node_perm and ldis_l.has_facial_nodes and ldis_n.has_facial_nodes:
                    findices_shuffled_n = findices_shuffle_op_n(findices_n)

                    for i, j in zip(findices_l, findices_shuffled_n):
                        dist = self.nodes[eslice_l.start+i]-self.nodes[eslice_n.start+j]
                        dist[axis] = 0 
                        assert la.norm(dist) < 1e-14

            # create and fill the face pair
            fp = FacePair()

            fp.loc.el_base_index = eslice_l.start
            fp.opp.el_base_index = eslice_n.start

            fp.loc.face_index_list_number = fg.register_face_index_list(
                    identifier=fi_l, 
                    generator=lambda: findices_l)
            fp.opp.face_index_list_number = fg.register_face_index_list(
                    identifier=(fi_n, findices_shuffle_op_n),
                    generator=lambda : findices_shuffle_op_n(findices_n))
            from pytools import get_write_to_map_from_permutation
            fp.opp_native_write_map = fg.register_face_index_list(
                    identifier=(fi_n, findices_shuffle_op_n, "wtm"),
                    generator=lambda : 
                    get_write_to_map_from_permutation(
                    findices_shuffle_op_n(findices_n), findices_n))

            self._set_flux_face_data(fp.loc, ldis_l, local_face)
            self._set_flux_face_data(fp.opp, ldis_n, neigh_face)

            # unify h across the faces
            fp.loc.h = fp.opp.h = max(fp.loc.h, fp.opp.h)

            assert len(fp.__dict__) == 0
            assert len(fp.loc.__dict__) == 0
            assert len(fp.opp.__dict__) == 0

            fg.face_pairs.append(fp)

        if len(fg.face_pairs):
            from pytools import single_valued
            ldis_l = single_valued(all_ldis_l)
            ldis_n = single_valued(all_ldis_n)

            fg.commit(self, ldis_l, ldis_n)

            self.face_groups = [fg]
        else:
            self.face_groups = []
        
    def boundary_nonempty(self, tag):
        return bool(self.mesh.tag_to_boundary.get(tag, []))

    @memoize_method
    def get_boundary(self, tag):
        """Get a _Boundary instance for a given `tag'.

        If there is no boundary tagged with `tag', an empty _Boundary instance
        is returned. Asking for a nonexistant boundary is not an error. 
        (Otherwise get_boundary would unnecessarily become non-local when run 
        in parallel.)
        """
        from hedge._internal import FacePair

        nodes = []
        face_ranges = {}
        vol_indices = []
        face_group = _FaceGroup(double_sided=False,
                debug="ilist_generation" in self.debug)
        ldis = None # if this boundary is empty, we might as well have no ldis
        el_face_to_face_group_and_face_pair = {}

        for ef in self.mesh.tag_to_boundary.get(tag, []):
            el, face_nr = ef

            el_slice, ldis = self.find_el_data(el.id)
            face_indices = ldis.face_indices()[face_nr]

            f_start = len(nodes)
            nodes += [self.nodes[el_slice.start+i] for i in face_indices]
            face_ranges[ef] = (f_start, len(nodes))
            vol_indices.extend(el_slice.start+i for i in face_indices)

            # create the face pair
            fp = FacePair()
            fp.loc.el_base_index = el_slice.start
            fp.opp.el_base_index = f_start
            fp.loc.face_index_list_number = face_group.register_face_index_list(
                    identifier=face_nr,
                    generator=lambda: face_indices)
            fp.opp.face_index_list_number = face_group.register_face_index_list(
                    identifier=(),
                    generator=lambda: tuple(xrange(len(face_indices))))
            self._set_flux_face_data(fp.loc, ldis, ef)
            assert len(fp.__dict__) == 0
            assert len(fp.loc.__dict__) == 0
            assert len(fp.opp.__dict__) == 0

            face_group.face_pairs.append(fp)

            # and make it possible to find it later
            el_face_to_face_group_and_face_pair[ef] = \
                    face_group, len(face_group.face_pairs)-1

        face_group.commit(self, ldis, ldis)

        nodes_ary = numpy.array(nodes)
        nodes_ary.shape = (len(nodes), self.dimensions)

        bdry = _Boundary(
                nodes=nodes_ary,
                ranges=face_ranges,
                vol_indices=numpy.asarray(vol_indices, dtype=numpy.intp),
                face_groups=[face_group],
                el_face_to_face_group_and_face_pair=
                el_face_to_face_group_and_face_pair)

        return bdry

    # vector construction -----------------------------------------------------
    def __len__(self):
        """Return the number of nodes in this discretization."""
        return len(self.nodes)

    def len_boundary(self, tag):
        return len(self.get_boundary(tag).nodes)

    def get_kind(self, field):
        return "numpy"

    compute_kind = "numpy"

    def convert_dtype(self, field, dtype):
        from hedge.tools import with_object_array_or_scalar
        if dtype is not None:
            return with_object_array_or_scalar(lambda f: f.astype(dtype), field)
        else:
            return field

    def convert_volume(self, field, kind):
        orig_kind = self.get_kind(field)

        if orig_kind != "numpy":
            raise ValueError, "unable to perform kind conversion: %s -> %s" % (
                    orig_kind, kind)

        return field

    def convert_boundary(self, field, tag, kind):
        orig_kind = self.get_kind(field)

        if orig_kind != "numpy":
            raise ValueError, "unable to perform kind conversion: %s -> %s" % (
                    orig_kind, kind)

        return field

    def convert_boundary_async(self, field, tag, kind, read_map=None):
        from hedge.tools import ImmediateFuture

        if read_map is not None:
            from hedge.tools import log_shape
            ls = log_shape(field)
            if field.dtype == object or ls == ():
                from hedge.tools import with_object_array_or_scalar
                field = with_object_array_or_scalar(
                        lambda f: f[read_map], field)
            else:
                field = numpy.asarray(
                        numpy.take(field, read_map, axis=len(ls)),
                        order="C")

        return ImmediateFuture(
                self.convert_boundary(field, tag, kind))

    def volume_empty(self, shape=(), dtype=None, kind="numpy"):
        if kind != "numpy":
            raise ValueError, "invalid vector kind requested"

        if dtype is None:
            dtype = self.default_scalar_type
        return numpy.empty(shape+(len(self.nodes),), dtype)

    def volume_zeros(self, shape=(), dtype=None, kind="numpy"):
        if kind != "numpy":
            raise ValueError, "invalid vector kind requested"

        if dtype is None:
            dtype = self.default_scalar_type
        return numpy.zeros(shape+(len(self.nodes),), dtype)

    def interpolate_volume_function(self, f, dtype=None, kind=None):
        if kind is None:
            kind = self.compute_kind

        try:
            # are we interpolating many fields at once?
            shape = f.shape
        except AttributeError:
            # no, just one
            shape = ()

        slice_pfx = (slice(None),)*len(shape)
        out = self.volume_empty(shape, dtype, kind="numpy")
        for eg in self.element_groups:
            for el, el_slice in zip(eg.members, eg.ranges):
                for point_nr in xrange(el_slice.start, el_slice.stop):
                    out[slice_pfx + (point_nr,)] = \
                                f(self.nodes[point_nr], el)
        return self.convert_volume(out, kind=kind)

    def boundary_empty(self, tag, shape=(), dtype=None, kind="numpy"):
        if kind not in ["numpy", "numpy-mpi-recv"]:
            raise ValueError, "invalid vector kind requested"

        if dtype is None:
            dtype = self.default_scalar_type
        return numpy.empty(shape+(len(self.get_boundary(tag).nodes),), dtype)

    def boundary_zeros(self, tag, shape=(), dtype=None, kind="numpy"):
        if kind not in ["numpy", "numpy-mpi-recv"]:
            raise ValueError, "invalid vector kind requested"
        if dtype is None:
            dtype = self.default_scalar_type

        return numpy.zeros(shape+(len(self.get_boundary(tag).nodes),), dtype)

    def interpolate_boundary_function(self, f, tag, dtype=None, kind=None):
        if kind is None:
            kind = self.compute_kind

        try:
            # are we interpolating many fields at once?
            shape = f.shape
        except AttributeError:
            # no, just one
            shape = ()

        out = self.boundary_zeros(tag, shape, dtype, kind="numpy")
        slice_pfx = (slice(None),)*len(shape)
        for point_nr, x in enumerate(self.get_boundary(tag).nodes):
            out[slice_pfx + (point_nr,)] = f(x, None) # FIXME

        return self.convert_boundary(out, tag, kind)

    @memoize_method
    def boundary_normals(self, tag, dtype=None, kind=None):
        if kind is None:
            kind = self.compute_kind

        result = self.boundary_zeros(shape=(self.dimensions,), tag=tag, dtype=dtype,
                kind="numpy")
        for fg in self.get_boundary(tag).face_groups:
            for face_pair in fg.face_pairs:
                oeb = face_pair.opp.el_base_index
                opp_index_list = fg.index_lists[face_pair.opp.face_index_list_number]
                for i in opp_index_list:
                    result[:,oeb+i] = face_pair.loc.normal

        return self.convert_boundary(result, tag, kind)

    def volumize_boundary_field(self, bfield, tag, kind=None):
        if kind is None:
            kind = self.compute_kind

        if kind != "numpy":
            raise ValueError("invalid target vector kind in volumize_boundary_field")

        bdry = self.get_boundary(tag)

        def f(subfld):
            result = self.volume_zeros(dtype=bfield.dtype, kind="numpy")
            result[bdry.vol_indices] = subfld
            return result

        from hedge.tools import with_object_array_or_scalar
        return with_object_array_or_scalar(f, bfield)

    def boundarize_volume_field(self, field, tag, kind=None):
        if kind is None:
            kind = self.compute_kind

        if kind != "numpy":
            raise ValueError("invalid target vector kind in boundarize_volume_field")

        bdry = self.get_boundary(tag)

        from hedge.tools import log_shape, is_obj_array
        ls = log_shape(field)

        if is_obj_array(field):
            if len(field) == 0:
                return numpy.zeros(())

            result = self.boundary_empty(tag, shape=ls, dtype=field[0].dtype)
            from pytools import indices_in_shape
            for i in indices_in_shape(ls):
                result[i] = field[i][bdry.vol_indices]

            return result
        else:
            return field[tuple(slice(None) for i in range(len(ls))) + (bdry.vol_indices,)]

    def boundarize_volume_field_async(self, field, tag, kind=None):
        from hedge.tools import ImmediateFuture
        return ImmediateFuture(
                self.boundarize_volume_field(field, tag, kind))

    def prepare_from_neighbor_map(self, indices):
        return numpy.array(indices, dtype=numpy.intp)

    # scalar reduction --------------------------------------------------------
    def nodewise_dot_product(self, a, b):
        return numpy.dot(a, b)

    @memoize_method
    def _mass_ones(self):
        from hedge.optemplate import MassOperator
        return MassOperator().apply(self, ones_on_volume(self))

    @memoize_method
    def mesh_volume(self):
        return self.integral(ones_on_volume(self))

    def integral(self, volume_vector):
        from hedge.tools import log_shape

        ls = log_shape(volume_vector)
        if ls == ():
            if isinstance(volume_vector, (int, float, complex)):
                # accept scalars as volume_vector
                empty = self.volume_empty(dtype=type(volume_vector))
                empty.fill(volume_vector)
                volume_vector = empty

            return self.nodewise_dot_product(
                    self._mass_ones(), volume_vector)
        else:
            result = numpy.zeros(shape=ls, dtype=float)
            
            from pytools import indices_in_shape
            for i in indices_in_shape(ls):
                vvi = volume_vector[i]
                if isinstance(vvi, (int, float)) and vvi == 0:
                    result[i] = 0
                else:
                    result[i] = self.nodewise_dot_product(
                            self._mass_ones(), volume_vector[i])

            return result

    @memoize_method
    def _compiled_mass_operator(self):
        from hedge.optemplate import MassOperator, Field
        mass_op_func = self.compile(MassOperator() * Field("f"))
        return lambda f: mass_op_func(f=f)

    def norm(self, volume_vector, p=2):
        if p == numpy.Inf:
            return numpy.abs(volume_vector).max()
        else:
            from hedge.tools import log_shape

            if p != 2:
                volume_vector = numpy.abs(volume_vector)**(p/2)

            return self.inner_product(
                    volume_vector,
                    volume_vector)**(1/p)

    def inner_product(self, a, b):
        mass_op = self._compiled_mass_operator()

        from hedge.tools import log_shape
        ls = log_shape(a)
        assert log_shape(b) == ls
        if ls == ():
            return float(self.nodewise_dot_product(
                    a, mass_op(b)))
        else:
            assert len(ls) == 1
            return float(sum(
                    self.nodewise_dot_product(
                        sub_a, mass_op(sub_b))
                    for sub_a, sub_b in zip(a,b)))

    # element data retrieval --------------------------------------------------
    def find_el_range(self, el_id):
        group, idx = self.group_map[el_id]
        return group.ranges[idx]

    def find_el_discretization(self, el_id):
        return self.group_map[el_id][0].local_discretization

    def find_el_data(self, el_id):
        group, idx = self.group_map[el_id]
        return group.ranges[idx], group.local_discretization

    def find_element(self, idx):
        for i, (start, stop) in enumerate(self.element_group):
            if start <= idx < stop:
                return i
        raise ValueError, "not a valid dof index"
        
    # misc stuff --------------------------------------------------------------
    @memoize_method
    def dt_non_geometric_factor(self):
        distinct_ldis = set(eg.local_discretization for eg in self.element_groups)
        return min(ldis.dt_non_geometric_factor() 
                for ldis in distinct_ldis)

    @memoize_method
    def dt_geometric_factor(self):
        return min(min(eg.local_discretization.dt_geometric_factor(
            [self.mesh.points[i] for i in el.vertex_indices], el)
            for el in eg.members)
            for eg in self.element_groups)

<<<<<<< HEAD
    def dt_factor(self, max_system_ev, stepper=None, order=1, *stepper_args):
=======
    def dt_factor(self, max_system_ev, stepper_class=None, *stepper_args):
>>>>>>> 3b896838
        u"""Calculate the largest stable timestep, given a time stepper
        `stepper_class`. If none is given, RK4 is assumed.
        """

        # Calculating the correct timestep Δt for a DG scheme using the RK4
        # method is described in: "Nodal DG Methods, Algorithm, Analysis and
        # Applications" by J.S. Hesthaven & T. Warburton, p. 93, "Discrete
        # stability and timestep choise".  The implementation of timestep
        # calculation here is based upon this chapter.
        #
        # For a spatially continuous problem, the timestep can be calculated by
        # the following relation: 
        #
        #           max|λop| * Δt =  C_TimeStepper,
        #
        # where max|λop| is the maximum eigenvalue of the operator and
        # C_TimeStepper represents the maximum size of the stability region of
        # the timestepper along the imaginary axis. 
        #
        # For a DG-discretized problem another factor has to be added:
        #
        #            fDG = fNG * fG,
        #
        # fNG: non geometric factor fG:  geometric factor
        #
        # The discrete relation is: max|λop| * Δt = fDG * C_Timestepper
        #
        # Since the LocalDiscretization.dt_non_geometric_factor() and
        # LocalDiscretization.dt_geometric_factor() implicitly scale their
        # results for an RK4 time stepper, fDG includes already C_RK4 such as
        # fDG becomes fDG_RK4 and the relation is:
        #
        #           max|λop| * Δt = fDG_RK4
        #
        # As this is only sufficient for the use of RK4 timestepper but not for
        # any other implemented approache (e.g. Adams-Bashforth) additional
        # information about the size of the stability region is required to be
        # added into the relation.
        #
        # Unifying the relation with the size of the RK4 stability region and
        # multiplying it with the size of the specific timestepper stability
        # region brings out the correct relation:
        #
        #           max|λop| * Δt = fDG_RK4 / C_RK4 * C_TimeStepper
        #
        # C_TimeStepper gets calculated by a bisection method for every kind of
        # timestepper.


        rk4_dt = 1/max_system_ev \
                * (self.dt_non_geometric_factor()
                * self.dt_geometric_factor())**order

        from hedge.timestep import RK4TimeStepper
        if stepper_class is None or stepper_class == RK4TimeStepper:
            return rk4_dt
        else:
            assert isinstance(stepper_class, type)

            from hedge.timestep.stability import \
                    calculate_fudged_stability_region

            return rk4_dt \
                    * calculate_fudged_stability_region(
                            stepper_class, *stepper_args) \
                    / calculate_fudged_stability_region(RK4TimeStepper)

    def get_point_evaluator(self, point):
        for eg in self.element_groups:
            for el, rng in zip(eg.members, eg.ranges):
                if el.contains_point(point):
                    ldis = eg.local_discretization
                    basis_values = numpy.array([
                            phi(el.inverse_map(point)) 
                            for phi in ldis.basis_functions()])
                    vdm_t = ldis.vandermonde().T
                    return _PointEvaluator(
                            discr=self,
                            el_range=rng,
                            interp_coeff=la.solve(vdm_t, basis_values))

        raise RuntimeError, "point %s not found" % point

    # op template execution ---------------------------------------------------
    def compile(self, optemplate, post_bind_mapper=lambda x: x,
            is_vector_pred=lambda expr: True):
        ex = self.executor_class(self, optemplate, post_bind_mapper,
                is_vector_pred=is_vector_pred)

        if "dump_dataflow_graph" in self.debug:
            ex.code.dump_dataflow_graph()

        if self.instrumented:
            ex.instrument()
        return ex

    def add_function(self, name, func):
        self.exec_functions[name] = func




# random utilities ------------------------------------------------------------
class SymmetryMap(object):
    """A symmetry map on global DG functions.

    Suppose that the L{Mesh} on which a L{Discretization} is defined has
    is mapped onto itself by a nontrivial symmetry map M{f(.)}. Then
    this class allows you to carry out this map on vectors representing
    functions on this L{Discretization}.
    """
    def __init__(self, discr, sym_map, element_map, threshold=1e-13):
        self.discretization = discr

        complete_el_map = {}
        for i, j in element_map.iteritems():
            complete_el_map[i] = j
            complete_el_map[j] = i

        self.map = {}

        for eg in discr.element_groups:
            for el, el_slice in zip(eg.members, eg.ranges):
                mapped_i_el = complete_el_map[el.id]
                mapped_slice = discr.find_el_range(mapped_i_el)
                for i_pt in range(el_slice.start, el_slice.stop):
                    pt = discr.nodes[i_pt]
                    mapped_pt = sym_map(pt)
                    for m_i_pt in range(mapped_slice.start, mapped_slice.stop):
                        if la.norm(discr.nodes[m_i_pt] - mapped_pt) < threshold:
                            self.map[i_pt] = m_i_pt
                            break

                    if i_pt not in self.map:
                        for m_i_pt in range(mapped_slice.start, mapped_slice.stop):
                            print la.norm_2(discr.nodes[m_i_pt] - mapped_pt)
                        raise RuntimeError, "no symmetry match found"

    def __call__(self, vec):
        result = self.discretization.volume_zeros()
        for i, mapped_i in self.map.iteritems():
            result[mapped_i] = vec[i]
        return result




def generate_random_constant_on_elements(discr):
    result = discr.volume_zeros()
    import random
    for eg in discr.element_groups:
        for e_start, e_end in eg.ranges:
            result[e_start:e_end] = random.random()
    return result




def ones_on_boundary(discr, tag):
    result = discr.volume_zeros()

    try:
        faces = discr.mesh.tag_to_boundary[tag]
    except KeyError:
        pass
    else:
        for face in faces:
            el, fl = face

            (el_start, el_end), ldis = discr.find_el_data(el.id)
            fl_indices = ldis.face_indices()[fl]

            for i in fl_indices:
                result[el_start+i] = 1

    return result




def ones_on_volume(discr):
    result = discr.volume_empty()
    result.fill(1)
    return result




# projection between different discretizations --------------------------------
class Projector:
    def __init__(self, from_discr, to_discr):
        self.from_discr = from_discr
        self.to_discr = to_discr

        self.interp_matrices = []
        for from_eg, to_eg in zip(
                from_discr.element_groups, to_discr.element_groups):
            from_ldis = from_eg.local_discretization
            to_ldis = to_eg.local_discretization

            from_count = from_ldis.node_count()
            to_count = to_ldis.node_count()

            # check that the two element groups have the same members
            for from_el, to_el in zip(from_eg.members, to_eg.members):
                assert from_el is to_el

            from hedge.tools import permutation_matrix

            # assemble the from->to mode permutation matrix, guided by 
            # mode identifiers
            if to_count > from_count:
                to_node_ids_to_idx = dict(
                        (nid, i) for i, nid in 
                        enumerate(to_ldis.generate_mode_identifiers()))

                to_indices = [
                    to_node_ids_to_idx[from_nid]
                    for from_nid in from_ldis.generate_mode_identifiers()
                    ]

                pmat = permutation_matrix(
                    to_indices=to_indices, 
                    h=to_count, w=from_count)
            else:
                from_node_ids_to_idx = dict(
                        (nid, i) for i, nid in 
                        enumerate(from_ldis.generate_mode_identifiers()))

                from_indices = [
                    from_node_ids_to_idx[to_nid]
                    for to_nid in to_ldis.generate_mode_identifiers()
                    ]

                pmat = permutation_matrix(
                    from_indices=from_indices, 
                    h=to_count, w=from_count)

            # build interpolation matrix
            from_matrix = from_ldis.vandermonde()
            to_matrix = to_ldis.vandermonde()

            from hedge.tools import leftsolve
            from numpy import dot
            self.interp_matrices.append(
                    numpy.asarray(
                        leftsolve(from_matrix, dot(to_matrix, pmat)),
                        order="C"))

    def __call__(self, from_vec):
        from hedge._internal import perform_elwise_operator
        from hedge.tools import log_shape

        ls = log_shape(from_vec)
        result = self.to_discr.volume_zeros(ls, kind="numpy")

        from pytools import indices_in_shape
        for i in indices_in_shape(ls):
            for from_eg, to_eg, imat in zip(
                    self.from_discr.element_groups, 
                    self.to_discr.element_groups, 
                    self.interp_matrices):
                perform_elwise_operator(
                        from_eg.ranges, to_eg.ranges, 
                        imat, from_vec[i], result[i])

        return result




# filter ----------------------------------------------------------------------
class ExponentialFilterResponseFunction:
    """A typical exponential-falloff mode response filter function.

    See description in Section 5.6.1 of Hesthaven/Warburton.
    """
    def __init__(self, min_amplification=0.1, order=6):
        """Construct the filter function.

        @arg min_amplification: The amplification factor applied to the highest mode.
        @arg order: The order of the filter. This controls how fast (or slowly) the
          C{min_amplification} is reached.

        The amplification factor of the lowest-order (constant) mode is always 1.
        """
        from math import log
        self.alpha = -log(min_amplification)
        self.order = order

    def __call__(self, mode_idx, ldis):
        eta = sum(mode_idx)/ldis.order

        from math import exp
        return exp(-self.alpha * eta**self.order)




class Filter:
    def __init__(self, discr, mode_response_func):
        """Construct a filter.

        @arg discr: The L{Discretization} for which the filter is to be
          constructed.
        @mode_response_func: A function mapping 
          C{(mode_tuple, local_discretization)} to a float indicating the
          factor by which this mode is to be multiplied after filtering.
        """
        self.discr = discr

        self.filter_map = {}

        for eg in discr.element_groups:
            ldis = eg.local_discretization

            node_count = ldis.node_count()

            filter_coeffs = [mode_response_func(mid, ldis)
                for mid in ldis.generate_mode_identifiers()] 

            # build filter matrix
            vdm = ldis.vandermonde()
            from hedge.tools import leftsolve
            from numpy import dot
            mat = numpy.asarray(
                leftsolve(vdm,
                    dot(vdm, numpy.diag(filter_coeffs))),
                order="C")
            self.filter_map[eg] = mat

    def __call__(self, vec):
        from hedge.tools import log_shape

        ls = log_shape(vec)
        result = self.discr.volume_zeros(ls)

        from pytools import indices_in_shape
        for i in indices_in_shape(ls):
            from hedge._internal import perform_elwise_operator
            for eg in self.discr.element_groups:
                perform_elwise_operator(eg.ranges, eg.ranges, 
                        self.filter_map[eg], vec[i], result[i])

        return result

    def get_filter_matrix(self, el_group):
        return self.filter_map[el_group]<|MERGE_RESOLUTION|>--- conflicted
+++ resolved
@@ -915,11 +915,7 @@
             for el in eg.members)
             for eg in self.element_groups)
 
-<<<<<<< HEAD
-    def dt_factor(self, max_system_ev, stepper=None, order=1, *stepper_args):
-=======
-    def dt_factor(self, max_system_ev, stepper_class=None, *stepper_args):
->>>>>>> 3b896838
+    def dt_factor(self, max_system_ev, order=1, stepper_class=None, *stepper_args):
         u"""Calculate the largest stable timestep, given a time stepper
         `stepper_class`. If none is given, RK4 is assumed.
         """
