# -*- coding: utf8 -*-

"""Global function space discretization."""

from __future__ import division

__copyright__ = "Copyright (C) 2007 Andreas Kloeckner"

__license__ = """
This program is free software: you can redistribute it and/or modify
it under the terms of the GNU General Public License as published by
the Free Software Foundation, either version 3 of the License, or
(at your option) any later version.

This program is distributed in the hope that it will be useful,
but WITHOUT ANY WARRANTY; without even the implied warranty of
MERCHANTABILITY or FITNESS FOR A PARTICULAR PURPOSE.  See the
GNU General Public License for more details.

You should have received a copy of the GNU General Public License
along with this program.  If not, see U{http://www.gnu.org/licenses/}.
"""




import numpy
import numpy.linalg as la
import hedge.tools
import hedge.mesh
import hedge.optemplate
import hedge._internal
from pytools import memoize_method




class _FaceGroup(hedge._internal.FaceGroup):
    def __init__(self, double_sided, debug):
        hedge._internal.FaceGroup.__init__(self, double_sided)
        from hedge.tools import IndexListRegistry
        self.fil_registry = IndexListRegistry(debug)

    def register_face_index_list(self, identifier, generator):
        return self.fil_registry.register(identifier, generator)

    def commit(self, discr, ldis_loc, ldis_opp):
        if self.fil_registry.index_lists:
            self.index_lists = numpy.array(
                    self.fil_registry.index_lists,
                    dtype=numpy.uint32, order="C")
            del self.fil_registry

        if ldis_loc is None:
            self.face_count = 0
        else:
            self.face_count = ldis_loc.face_count()

        # number elements locally
        used_bases_and_els = list(set(
                (side.el_base_index, side.element_id)
                for fp in self.face_pairs
                for side in [fp.loc, fp.opp]
                if side.element_id != hedge._internal.INVALID_ELEMENT))

        used_bases_and_els.sort()
        el_id_to_local_number = dict(
                (bae[1], i) for i, bae in enumerate(used_bases_and_els))
        self.local_el_to_global_el_base = numpy.fromiter(
                (bae[0] for bae in used_bases_and_els), dtype=numpy.uint32)

        for fp in self.face_pairs:
            for side in [fp.loc, fp.opp]:
                if side.element_id != hedge._internal.INVALID_ELEMENT:
                    side.local_el_number = el_id_to_local_number[side.element_id]

        # transfer inverse jacobians
        self.local_el_inverse_jacobians = numpy.fromiter(
                (abs(discr.mesh.elements[bae[1]].inverse_map.jacobian()) 
                    for bae in used_bases_and_els),
                dtype=float)

        self.ldis_loc = ldis_loc
        self.ldis_opp = ldis_opp




class _ElementGroup(object):
    """Once fully filled, this structure has the following data members:

    @ivar members: a list of hedge.mesh.Element instances in this group.
    @ivar member_nrs: a list of the element ID numbers in this group.
    @ivar local_discretization: an instance of hedge.element.Element.
    @ivar ranges: a list of C{slice} objects indicating the DOF numbers for
      each element. Note: This is actually a C++ ElementRanges object.
    @ivar mass_matrix: The element-local mass matrix M{M}.
    @ivar inverse_mass_matrix: the element-local inverese mass matrix M{M^{-1}}.
    @ivar differentiation_matrices: local differentiation matrices M{D_r, D_s, D_t}, 
      i.e.  differentiation by M{r, s, t, ....}.
    @ivar stiffness_matrices: the element-local stiffness matrices M{M*D_r, M*D_s,...}.
    @ivar jacobians: list of jacobians over all elements
    @ivar inverse_jacobians: inverses of L{jacobians}.
    @ivar diff_coefficients: a M{(d,d)}-matrix of coefficient vectors to turn
      M{(r,s,t)}-differentiation into M{(x,y,z)}.
    """
    pass




class _Boundary(object):
    def __init__(self, nodes, ranges, vol_indices, face_groups,
            el_face_to_face_group_and_face_pair={}):
        self.nodes = nodes
        self.ranges = ranges
        self.vol_indices = vol_indices
        self.face_groups = face_groups
        self.el_face_to_face_group_and_face_pair = \
                el_face_to_face_group_and_face_pair

    def find_facepair(self, el_face):
        fg, fp_idx = self.el_face_to_face_group_and_face_pair[el_face]

        return fg.face_pairs[fp_idx]

    def find_facepair_side(self, el_face):
        fp = self.find_facepair(el_face)
        el, face_nbr = el_face

        for flux_face in [fp.loc, fp.opp]:
            if flux_face.element_id == el.id and flux_face.face_id == face_nbr:
                return flux_face
        raise KeyError, "flux face not found in boundary"




class OpTemplateFunction:
    def __init__(self, discr, pp_optemplate):
        self.discr = discr
        self.pp_optemplate = pp_optemplate

    def __call__(self, **vars):
        return self.discr.run_preprocessed_optemplate(self.pp_optemplate, vars)




class _PointEvaluator(object):
    def __init__(self, discr, el_range, interp_coeff):
        self.discr = discr
        self.el_range = el_range
        self.interp_coeff = interp_coeff

    def __call__(self, field):
        from hedge.tools import log_shape
        ls = log_shape(field)
        if ls != ():
            result = numpy.zeros(ls, dtype=self.discr.default_scalar_type)
            from pytools import indices_in_shape
            for i in indices_in_shape(ls):
                result[i] = numpy.dot(
                        self.interp_coeff, field[i][self.el_range])
            return result
        else:
            return numpy.dot(self.interp_coeff, field[self.el_range])


class Discretization(object):
    """The global approximation space.

    Instances of this class tie together a local discretization (i.e. polynomials
    on an elemnent) into a function space on a mesh. They provide creation
    functions such as interpolating given functions, differential operators and
    flux lifting operators.
    """

    @classmethod
    def all_debug_flags(cls):
        return set([
            "ilist_generation", 
<<<<<<< HEAD
            "node_permutation", 
	    "print_op_code",
=======
            "node_permutation",
	    "print_op_code",
            ])

    @classmethod
    def noninteractive_debug_flags(cls):
        return set([
            "ilist_generation", 
            "node_permutation",
>>>>>>> 212be969
            ])

    @staticmethod
    def get_local_discretization(mesh, local_discretization=None, order=None):
        if local_discretization is None and order is None:
            raise ValueError, "must supply either local_discretization or order"
        if local_discretization is not None and order is not None:
            raise ValueError, "must supply only one of local_discretization and order"
        if local_discretization is None:
            from hedge.element import ELEMENTS
            from pytools import one
            ldis_class = one(
                    ldis_class for ldis_class in ELEMENTS
                    if isinstance(mesh.elements[0], ldis_class.geometry))
            return ldis_class(order)
        else:
            return local_discretization

    def __init__(self, mesh, local_discretization=None, 
            order=None, debug=set(), default_scalar_type=numpy.float64,
            run_context=None):
        """

        @arg debug: A set of strings indicating which debug checks should
          be activated. See validity check below for the currently defined
          set of debug flags.
        """
          
        self.mesh = mesh

        local_discretization = self.get_local_discretization(
                mesh, local_discretization, order)

        self.dimensions = local_discretization.dimensions

        debug = set(debug)
        assert not debug.difference(self.all_debug_flags()), "Invalid debug flag specified"
        self.debug = debug

        self._build_element_groups_and_nodes(local_discretization)
        self._calculate_local_matrices()
        self._build_interior_face_groups()

        self.instrumented = False

        self.default_scalar_type = default_scalar_type

        self.exec_functions = {}

    def close(self):
        pass

    # instrumentation ---------------------------------------------------------
    def create_op_timers(self):
        from pytools.log import IntervalTimer

        self.gather_timer = IntervalTimer("t_gather", 
                "Time spent gathering fluxes")
        self.lift_timer = IntervalTimer("t_lift", 
                "Time spent lifting fluxes")
        self.mass_timer = IntervalTimer("t_mass", 
                "Time spent applying mass operators")
        self.diff_timer = IntervalTimer("t_diff",
                "Time spent applying applying differentiation operators")
        self.vector_math_timer = IntervalTimer("t_vector_math",
                "Time spent applying doing vector math")

        return [self.gather_timer, 
                self.lift_timer,
                self.mass_timer,
                self.diff_timer,
                self.vector_math_timer]

    def add_instrumentation(self, mgr):
        from pytools.log import IntervalTimer, EventCounter

        self.gather_counter = EventCounter("n_gather", 
                "Number of flux gather invocations")
        self.lift_counter = EventCounter("n_lift", 
                "Number of flux lift invocations")
        self.mass_counter = EventCounter("n_mass_op", 
                "Number of mass operator applications")
        self.diff_counter = EventCounter("n_diff",
                "Number of differentiation operator applications")

        self.gather_flop_counter = EventCounter("n_flops_gather",
                "Number of floating point operations in gather")
        self.lift_flop_counter = EventCounter("n_flops_lift",
                "Number of floating point operations in lift")
        self.mass_flop_counter = EventCounter("n_flops_mass",
                "Number of floating point operations in mass operator")
        self.diff_flop_counter = EventCounter("n_flops_diff",
                "Number of floating point operations in diff operator")
        self.vector_math_flop_counter = EventCounter("n_flops_vector_math",
                "Number of floating point operations in vector math")

        self.interpolant_counter = EventCounter("n_interp", 
                "Number of interpolant evaluations")

        self.interpolant_timer = IntervalTimer("t_interp", 
                "Time spent evaluating interpolants")

        for op in self.create_op_timers():
            mgr.add_quantity(op)

        mgr.add_quantity(self.gather_counter)
        mgr.add_quantity(self.lift_counter)
        mgr.add_quantity(self.mass_counter)
        mgr.add_quantity(self.diff_counter)

        mgr.add_quantity(self.gather_flop_counter)
        mgr.add_quantity(self.lift_flop_counter)
        mgr.add_quantity(self.mass_flop_counter)
        mgr.add_quantity(self.diff_flop_counter)
        mgr.add_quantity(self.vector_math_flop_counter)

        mgr.add_quantity(self.interpolant_counter)
        mgr.add_quantity(self.interpolant_timer)

        from pytools.log import time_and_count_function
        self.interpolate_volume_function = \
                time_and_count_function(
                        self.interpolate_volume_function,
                        self.interpolant_timer,
                        self.interpolant_counter)

        self.interpolate_boundary_function = \
                time_and_count_function(
                        self.interpolate_boundary_function,
                        self.interpolant_timer,
                        self.interpolant_counter)

        from pytools import single_valued
        try:
            order = single_valued(eg.local_discretization.order
                    for eg in self.element_groups)
        except ValueError:
            pass
        else:
            mgr.set_constant("dg_order", order)

        mgr.set_constant("default_type", self.default_scalar_type.__name__)
        mgr.set_constant("element_count", len(self.mesh.elements))
        mgr.set_constant("node_count", len(self.nodes))

        for f in self.all_debug_flags():
            mgr.set_constant("debug_%s" % f, f in self.debug)

        self.instrumented = True

    # initialization ----------------------------------------------------------
    def _build_element_groups_and_nodes(self, local_discretization):
        from hedge._internal import UniformElementRanges

        eg = _ElementGroup()
        eg.members = self.mesh.elements
        eg.member_nrs = numpy.fromiter((el.id for el in eg.members), dtype=numpy.uint32)
        eg.local_discretization = ldis = local_discretization
        eg.ranges = UniformElementRanges(
                0, 
                len(ldis.unit_nodes()), 
                len(self.mesh.elements))

        nodes_per_el = ldis.node_count()
        # mem layout:
        # [....element....][...element...]
        #  |    \
        #  [node.]
        #   | | |
        #   x y z

        # nodes should not be a multi-d array: this would break once
        # p-adaptivity is implemented
        self.nodes = numpy.empty(
                (len(self.mesh.elements)*nodes_per_el, self.dimensions),
                dtype=float, order="C")

        unit_nodes = numpy.empty( (nodes_per_el, self.dimensions),
                dtype=float, order="C")

        for i_node, node in enumerate(ldis.unit_nodes()):
            unit_nodes[i_node] = node

        from hedge._internal import map_element_nodes

        for el in self.mesh.elements:
            map_element_nodes(
                    self.nodes,
                    el.id*nodes_per_el*self.dimensions,
                    el.map,
                    unit_nodes,
                    self.dimensions)

        self.group_map = [(eg, i) for i in range(len(self.mesh.elements))]
        self.element_groups = [eg]

    def _calculate_local_matrices(self):
        for eg in self.element_groups:
            ldis = eg.local_discretization

            mmat = eg.mass_matrix = ldis.mass_matrix()
            immat = eg.inverse_mass_matrix = ldis.inverse_mass_matrix()
            dmats = eg.differentiation_matrices = \
                    ldis.differentiation_matrices()
            smats = eg.stiffness_matrices = \
                    [numpy.dot(mmat, d) for d in dmats]
            smats = eg.stiffness_t_matrices = \
                    [numpy.dot(d.T, mmat.T) for d in dmats]
            eg.minv_st = \
                    [numpy.dot(numpy.dot(immat,d.T), mmat) for d in dmats]

            eg.jacobians = numpy.array([
                abs(el.map.jacobian()) 
                for el in eg.members])
            eg.inverse_jacobians = numpy.array([
                abs(el.inverse_map.jacobian()) 
                for el in eg.members])

            eg.diff_coefficients = numpy.array([
                    [
                        [
                            el.inverse_map
                            .matrix[loc_coord, glob_coord]
                            for el in eg.members
                            ]
                        for loc_coord in range(ldis.dimensions)
                        ]
                    for glob_coord in range(ldis.dimensions)
                    ])

            eg.stiffness_coefficients = numpy.array([
                    [
                        [
                            abs(el.map.jacobian())*el.inverse_map
                            .matrix[loc_coord, glob_coord]
                            for el in eg.members
                            ]
                        for loc_coord in range(ldis.dimensions)
                        ]
                    for glob_coord in range(ldis.dimensions)
                    ])

    def _set_flux_face_data(self, f, ldis, (el, fi)):
        f.face_jacobian = el.face_jacobians[fi]
        f.element_id = el.id
        f.face_id = fi
        f.order = ldis.order
        f.normal = el.face_normals[fi]

        # This crude approximation is shamelessly stolen from sledge.
        # There's an important caveat, however (which took me the better
        # part of a week to figure out):
        # h on both sides of an interface must be the same, otherwise
        # the penalty term will behave very oddly.
        # This unification happens below.
        f.h = abs(el.map.jacobian()/f.face_jacobian)

    def _build_interior_face_groups(self):
        from hedge._internal import FacePair
        from hedge.element import FaceVertexMismatch

        fg = _FaceGroup(double_sided=True,
                debug="ilist_generation" in self.debug)

        all_ldis_l = []
        all_ldis_n = []

        debug_node_perm = "node_permutation" in self.debug

        # find and match node indices along faces
        for i, (local_face, neigh_face) in enumerate(self.mesh.interfaces):
            e_l, fi_l = local_face
            e_n, fi_n = neigh_face

            eslice_l, ldis_l = self.find_el_data(e_l.id)
            eslice_n, ldis_n = self.find_el_data(e_n.id)

            all_ldis_l.append(ldis_l)
            all_ldis_n.append(ldis_n)

            vertices_l = e_l.faces[fi_l]
            vertices_n = e_n.faces[fi_n]

            findices_l = ldis_l.face_indices()[fi_l]
            findices_n = ldis_n.face_indices()[fi_n]

            try:
                findices_shuffle_op_n = \
                        ldis_l.get_face_index_shuffle_to_match(
                        vertices_l, vertices_n)

                if debug_node_perm and ldis_l.has_facial_nodes and ldis_n.has_facial_nodes:
                    findices_shuffled_n = findices_shuffle_op_n(findices_n)

                    for i, j in zip(findices_l, findices_shuffled_n):
                        dist = self.nodes[eslice_l.start+i]-self.nodes[eslice_n.start+j]
                        assert la.norm(dist) < 1e-14

            except FaceVertexMismatch:
                # this happens if vertices_l is not a permutation of vertices_n.
                # periodicity is the only reason why that would be so.

                vertices_n, axis = self.mesh.periodic_opposite_faces[vertices_n]

                findices_shuffle_op_n = \
                        ldis_l.get_face_index_shuffle_to_match(vertices_l, vertices_n)

                if debug_node_perm and ldis_l.has_facial_nodes and ldis_n.has_facial_nodes:
                    findices_shuffled_n = findices_shuffle_op_n(findices_n)

                    for i, j in zip(findices_l, findices_shuffled_n):
                        dist = self.nodes[eslice_l.start+i]-self.nodes[eslice_n.start+j]
                        dist[axis] = 0 
                        assert la.norm(dist) < 1e-14

            # create and fill the face pair
            fp = FacePair()

            fp.loc.el_base_index = eslice_l.start
            fp.opp.el_base_index = eslice_n.start

            fp.loc.face_index_list_number = fg.register_face_index_list(
                    identifier=fi_l, 
                    generator=lambda: findices_l)
            fp.opp.face_index_list_number = fg.register_face_index_list(
                    identifier=(fi_n, findices_shuffle_op_n),
                    generator=lambda : findices_shuffle_op_n(findices_n))
            from pytools import get_write_to_map_from_permutation
            fp.opp_native_write_map = fg.register_face_index_list(
                    identifier=(fi_n, findices_shuffle_op_n, "wtm"),
                    generator=lambda : 
                    get_write_to_map_from_permutation(
                    findices_shuffle_op_n(findices_n), findices_n))

            self._set_flux_face_data(fp.loc, ldis_l, local_face)
            self._set_flux_face_data(fp.opp, ldis_n, neigh_face)

            # unify h across the faces
            fp.loc.h = fp.opp.h = max(fp.loc.h, fp.opp.h)

            assert len(fp.__dict__) == 0
            assert len(fp.loc.__dict__) == 0
            assert len(fp.opp.__dict__) == 0

            fg.face_pairs.append(fp)

        if len(fg.face_pairs):
            from pytools import single_valued
            ldis_l = single_valued(all_ldis_l)
            ldis_n = single_valued(all_ldis_n)

            fg.commit(self, ldis_l, ldis_n)

            self.face_groups = [fg]
        else:
            self.face_groups = []
        
    def boundary_nonempty(self, tag):
        return bool(self.mesh.tag_to_boundary.get(tag, []))

    @memoize_method
    def get_boundary(self, tag):
        """Get a _Boundary instance for a given `tag'.

        If there is no boundary tagged with `tag', an empty _Boundary instance
        is returned. Asking for a nonexistant boundary is not an error. 
        (Otherwise get_boundary would unnecessarily become non-local when run 
        in parallel.)
        """
        from hedge._internal import FacePair

        nodes = []
        face_ranges = {}
        vol_indices = []
        face_group = _FaceGroup(double_sided=False,
                debug="ilist_generation" in self.debug)
        ldis = None # if this boundary is empty, we might as well have no ldis
        el_face_to_face_group_and_face_pair = {}

        for ef in self.mesh.tag_to_boundary.get(tag, []):
            el, face_nr = ef

            el_slice, ldis = self.find_el_data(el.id)
            face_indices = ldis.face_indices()[face_nr]

            f_start = len(nodes)
            nodes += [self.nodes[el_slice.start+i] for i in face_indices]
            face_ranges[ef] = (f_start, len(nodes))
            vol_indices.extend(el_slice.start+i for i in face_indices)

            # create the face pair
            fp = FacePair()
            fp.loc.el_base_index = el_slice.start
            fp.opp.el_base_index = f_start
            fp.loc.face_index_list_number = face_group.register_face_index_list(
                    identifier=face_nr,
                    generator=lambda: face_indices)
            fp.opp.face_index_list_number = face_group.register_face_index_list(
                    identifier=(),
                    generator=lambda: tuple(xrange(len(face_indices))))
            self._set_flux_face_data(fp.loc, ldis, ef)
            assert len(fp.__dict__) == 0
            assert len(fp.loc.__dict__) == 0
            assert len(fp.opp.__dict__) == 0

            face_group.face_pairs.append(fp)

            # and make it possible to find it later
            el_face_to_face_group_and_face_pair[ef] = \
                    face_group, len(face_group.face_pairs)-1

        face_group.commit(self, ldis, ldis)

        bdry = _Boundary(
                nodes=numpy.array(nodes),
                ranges=face_ranges,
                vol_indices=numpy.asarray(vol_indices, dtype=numpy.intp),
                face_groups=[face_group],
                el_face_to_face_group_and_face_pair=
                el_face_to_face_group_and_face_pair)

        return bdry

    # vector construction -----------------------------------------------------
    def __len__(self):
        """Return the number of nodes in this discretization."""
        return len(self.nodes)

    def len_boundary(self, tag):
        return len(self.get_boundary(tag).nodes)

    def get_kind(self, field):
        return "numpy"

    compute_kind = "numpy"

    def convert_dtype(self, field, dtype):
        from hedge.tools import with_object_array_or_scalar
        if dtype is not None:
            return with_object_array_or_scalar(lambda f: f.astype(dtype), field)
        else:
            return field

    def convert_volume(self, field, kind):
        orig_kind = self.get_kind(field)

        if orig_kind != "numpy":
            raise ValueError, "unable to perform kind conversion: %s -> %s" % (
                    orig_kind, kind)

        return field

    def convert_boundary(self, field, tag, kind):
        orig_kind = self.get_kind(field)

        if orig_kind != "numpy":
            raise ValueError, "unable to perform kind conversion: %s -> %s" % (
                    orig_kind, kind)

        return field

    def convert_boundary_async(self, field, tag, kind, read_map=None):
        from hedge.tools import ImmediateFuture

        if read_map is not None:
            from hedge.tools import log_shape
            ls = log_shape(field)
            if field.dtype == object or ls == ():
                from hedge.tools import with_object_array_or_scalar
                field = with_object_array_or_scalar(lambda f: f[read_map])
            else:
                field = numpy.asarray(
                        numpy.take(field, read_map, axis=len(ls)),
                        order="C")

        return ImmediateFuture(
                self.convert_boundary(field, tag, kind))

    def volume_empty(self, shape=(), dtype=None, kind="numpy"):
        if kind != "numpy":
            raise ValueError, "invalid vector kind requested"

        if dtype is None:
            dtype = self.default_scalar_type
        return numpy.empty(shape+(len(self.nodes),), dtype)

    def volume_zeros(self, shape=(), dtype=None, kind="numpy"):
        if kind != "numpy":
            raise ValueError, "invalid vector kind requested"

        if dtype is None:
            dtype = self.default_scalar_type
        return numpy.zeros(shape+(len(self.nodes),), dtype)

    def interpolate_volume_function(self, f, dtype=None, kind=None):
        if kind is None:
            kind = self.compute_kind

        try:
            # are we interpolating many fields at once?
            shape = f.shape
        except AttributeError:
            # no, just one
            shape = ()

        slice_pfx = (slice(None),)*len(shape)
        out = self.volume_empty(shape, dtype, kind="numpy")
        for eg in self.element_groups:
            for el, el_slice in zip(eg.members, eg.ranges):
                for point_nr in xrange(el_slice.start, el_slice.stop):
                    out[slice_pfx + (point_nr,)] = \
                                f(self.nodes[point_nr], el)
        return self.convert_volume(out, kind=kind)

    def boundary_empty(self, tag, shape=(), dtype=None, kind="numpy"):
        if kind not in ["numpy", "numpy-mpi-recv"]:
            raise ValueError, "invalid vector kind requested"

        if dtype is None:
            dtype = self.default_scalar_type
        return numpy.empty(shape+(len(self.get_boundary(tag).nodes),), dtype)

    def boundary_zeros(self, tag, shape=(), dtype=None, kind="numpy"):
        if kind not in ["numpy", "numpy-mpi-recv"]:
            raise ValueError, "invalid vector kind requested"
        if dtype is None:
            dtype = self.default_scalar_type

        return numpy.zeros(shape+(len(self.get_boundary(tag).nodes),), dtype)

    def interpolate_boundary_function(self, f, tag, dtype=None, kind=None):
        if kind is None:
            kind = self.compute_kind

        try:
            # are we interpolating many fields at once?
            shape = f.shape
        except AttributeError:
            # no, just one
            shape = ()

        out = self.boundary_zeros(tag, shape, dtype, kind="numpy")
        slice_pfx = (slice(None),)*len(shape)
        for point_nr, x in enumerate(self.get_boundary(tag).nodes):
            out[slice_pfx + (point_nr,)] = f(x, None) # FIXME

        return self.convert_boundary(out, tag, kind)

    @memoize_method
    def boundary_normals(self, tag, dtype=None, kind=None):
        if kind is None:
            kind = self.compute_kind

        result = self.boundary_zeros(shape=(self.dimensions,), tag=tag, dtype=dtype,
                kind="numpy")
        for fg in self.get_boundary(tag).face_groups:
            for face_pair in fg.face_pairs:
                oeb = face_pair.opp.el_base_index
                opp_index_list = fg.index_lists[face_pair.opp.face_index_list_number]
                for i in opp_index_list:
                    result[:,oeb+i] = face_pair.loc.normal

        return self.convert_boundary(result, tag, kind)

    def volumize_boundary_field(self, bfield, tag, kind=None):
        if kind is None:
            kind = self.compute_kind

        if kind != "numpy":
            raise ValueError("invalid target vector kind in volumize_boundary_field")

        bdry = self.get_boundary(tag)

        def f(subfld):
            result = self.volume_zeros(dtype=bfield.dtype, kind="numpy")
            result[bdry.vol_indices] = subfld
            return result

        from hedge.tools import with_object_array_or_scalar
        return with_object_array_or_scalar(f, bfield)

    def boundarize_volume_field(self, field, tag, kind=None):
        if kind is None:
            kind = self.compute_kind

        if kind != "numpy":
            raise ValueError("invalid target vector kind in boundarize_volume_field")

        bdry = self.get_boundary(tag)

        from hedge.tools import log_shape, is_obj_array
        ls = log_shape(field)

        if is_obj_array(field):
            if len(field) == 0:
                return numpy.zeros(())

            result = self.boundary_empty(tag, shape=ls, dtype=field[0].dtype)
            from pytools import indices_in_shape
            for i in indices_in_shape(ls):
                result[i] = field[i][bdry.vol_indices]

            return result
        else:
            return field[tuple(slice(None) for i in range(len(ls))) + (bdry.vol_indices,)]

    def boundarize_volume_field_async(self, field, tag, kind=None):
        from hedge.tools import ImmediateFuture
        return ImmediateFuture(
                self.boundarize_volume_field(field, tag, kind))

    def prepare_from_neighbor_map(self, indices):
        return numpy.array(indices, dtype=numpy.intp)

    # scalar reduction --------------------------------------------------------
    def nodewise_dot_product(self, a, b):
        return numpy.dot(a, b)

    def integral(self, volume_vector):
        from hedge.optemplate import MassOperator
        try:
            mass_ones = self._mass_ones
        except AttributeError:
            self._mass_ones = mass_ones = MassOperator().apply(self, ones_on_volume(self))
        
        from hedge.tools import log_shape

        ls = log_shape(volume_vector)
        if ls == ():
            if isinstance(volume_vector, (int, float, complex)):
                # accept scalars as volume_vector
                empty = self.volume_empty(dtype=type(volume_vector))
                empty.fill(volume_vector)
                volume_vector = empty

            return self.nodewise_dot_product(mass_ones, volume_vector)
        else:
            result = numpy.zeros(shape=ls, dtype=float)
            
            from pytools import indices_in_shape
            for i in indices_in_shape(ls):
                vvi = volume_vector[i]
                if isinstance(vvi, (int, float)) and vvi == 0:
                    result[i] = 0
                else:
                    result[i] = self.nodewise_dot_product(mass_ones, volume_vector[i])

            return result

    @memoize_method
    def _compiled_mass_operator(self):
        from hedge.optemplate import MassOperator, Field
        mass_op_func = self.compile(MassOperator() * Field("f"))
        return lambda f: mass_op_func(f=f)

    def norm(self, volume_vector, p=2):
        if p == numpy.Inf:
            return numpy.abs(volume_vector).max()
        else:
            from hedge.tools import log_shape

            if p != 2:
                volume_vector = numpy.abs(volume_vector)**(p/2)

            return self.inner_product(
                    volume_vector,
                    volume_vector)**(1/p)

    def inner_product(self, a, b):
        mass_op = self._compiled_mass_operator()

        from hedge.tools import log_shape
        ls = log_shape(a)
        assert log_shape(b) == ls
        if ls == ():
            return float(self.nodewise_dot_product(
                    a, mass_op(b)))
        else:
            assert len(ls) == 1
            return float(sum(
                    self.nodewise_dot_product(
                        sub_a, mass_op(sub_b))
                    for sub_a, sub_b in zip(a,b)))

    # element data retrieval --------------------------------------------------
    def find_el_range(self, el_id):
        group, idx = self.group_map[el_id]
        return group.ranges[idx]

    def find_el_discretization(self, el_id):
        return self.group_map[el_id][0].local_discretization

    def find_el_data(self, el_id):
        group, idx = self.group_map[el_id]
        return group.ranges[idx], group.local_discretization

    def find_element(self, idx):
        for i, (start, stop) in enumerate(self.element_group):
            if start <= idx < stop:
                return i
        raise ValueError, "not a valid dof index"
        
    # misc stuff --------------------------------------------------------------
    def dt_non_geometric_factor(self):
        distinct_ldis = set(eg.local_discretization for eg in self.element_groups)
        return min(ldis.dt_non_geometric_factor() 
                for ldis in distinct_ldis)

    def dt_geometric_factor(self):
        return min(min(eg.local_discretization.dt_geometric_factor(
            [self.mesh.points[i] for i in el.vertex_indices], el)
            for el in eg.members)
            for eg in self.element_groups)

    def dt_factor(self, max_system_ev, stepper=None, *stepper_args):
        u"""Calculate the largest stable timestep, given a time stepper
        `stepper`. If none is given, RK4 is assumed.
        """

        # Calculating the correct timestep Δt for a DG scheme using the RK4
        # method is described in: "Nodal DG Methods, Algorithm, Analysis and
        # Applications" by J.S. Hesthaven & T. Warburton, p. 93, "Discrete
        # stability and timestep choise".  The implementation of timestep
        # calculation here is based upon this chapter.
        #
        # For a spatially continuous problem, the timestep can be calculated by
        # the following relation: 
        #
        #           max|λop| * Δt =  C_TimeStepper,
        #
        # where max|λop| is the maximum eigenvalue of the operator and
        # C_TimeStepper represents the maximum size of the stability region of
        # the timestepper along the imaginary axis. 
        #
        # For a DG-discretized problem another factor has to be added:
        #
        #            fDG = fNG * fG,
        #
        # fNG: non geometric factor fG:  geometric factor
        #
        # The discrete relation is: max|λop| * Δt = fDG * C_Timestepper
        #
        # Since the LocalDiscretization.dt_non_geometric_factor() and
        # LocalDiscretization.dt_geometric_factor() implicitly scale their
        # results for an RK4 time stepper, fDG includes already C_RK4 such as
        # fDG becomes fDG_RK4 and the relation is:
        #
        #           max|λop| * Δt = fDG_RK4
        #
        # As this is only sufficient for the use of RK4 timestepper but not for
        # any other implemented approache (e.g. Adams-Bashforth) additional
        # information about the size of the stability region is required to be
        # added into the relation.
        #
        # Unifying the relation with the size of the RK4 stability region and
        # multiplying it with the size of the specific timestepper stability
        # region brings out the correct relation:
        #
        #           max|λop| * Δt = fDG_RK4 / C_RK4 * C_TimeStepper
        #
        # C_TimeStepper gets calculated by a bisection method for every kind of
        # timestepper.

        rk4_dt = 1/max_system_ev \
                * self.dt_non_geometric_factor() \
                * self.dt_geometric_factor()

        from hedge.timestep import RK4TimeStepper
        if stepper is None or isinstance(stepper, RK4TimeStepper):
            return rk4_dt
        else:
            from hedge.timestep import calculate_fudged_stability_region 
            return rk4_dt \
                    * calculate_fudged_stability_region(
                            stepper, *stepper_args) \
                    / calculate_fudged_stability_region(RK4TimeStepper)

    def get_point_evaluator(self, point):
        for eg in self.element_groups:
            for el, rng in zip(eg.members, eg.ranges):
                if el.contains_point(point):
                    ldis = eg.local_discretization
                    basis_values = numpy.array([
                            phi(el.inverse_map(point)) 
                            for phi in ldis.basis_functions()])
                    vdm_t = ldis.vandermonde().T
                    return _PointEvaluator(
                            discr=self,
                            el_range=rng,
                            interp_coeff=la.solve(vdm_t, basis_values))

        raise RuntimeError, "point %s not found" % point

    # op template execution ---------------------------------------------------
    def compile(self, optemplate, post_bind_mapper=lambda x: x):
        ex = self.executor_class(self, optemplate, post_bind_mapper)
        if self.instrumented:
            ex.instrument()
        return ex

    def add_function(self, name, func):
        self.exec_functions[name] = func




# random utilities ------------------------------------------------------------
class SymmetryMap(object):
    """A symmetry map on global DG functions.

    Suppose that the L{Mesh} on which a L{Discretization} is defined has
    is mapped onto itself by a nontrivial symmetry map M{f(.)}. Then
    this class allows you to carry out this map on vectors representing
    functions on this L{Discretization}.
    """
    def __init__(self, discr, sym_map, element_map, threshold=1e-13):
        self.discretization = discr

        complete_el_map = {}
        for i, j in element_map.iteritems():
            complete_el_map[i] = j
            complete_el_map[j] = i

        self.map = {}

        for eg in discr.element_groups:
            for el, el_slice in zip(eg.members, eg.ranges):
                mapped_i_el = complete_el_map[el.id]
                mapped_slice = discr.find_el_range(mapped_i_el)
                for i_pt in range(el_slice.start, el_slice.stop):
                    pt = discr.nodes[i_pt]
                    mapped_pt = sym_map(pt)
                    for m_i_pt in range(mapped_slice.start, mapped_slice.stop):
                        if la.norm(discr.nodes[m_i_pt] - mapped_pt) < threshold:
                            self.map[i_pt] = m_i_pt
                            break

                    if i_pt not in self.map:
                        for m_i_pt in range(mapped_slice.start, mapped_slice.stop):
                            print la.norm_2(discr.nodes[m_i_pt] - mapped_pt)
                        raise RuntimeError, "no symmetry match found"

    def __call__(self, vec):
        result = self.discretization.volume_zeros()
        for i, mapped_i in self.map.iteritems():
            result[mapped_i] = vec[i]
        return result




def generate_random_constant_on_elements(discr):
    result = discr.volume_zeros()
    import random
    for eg in discr.element_groups:
        for e_start, e_end in eg.ranges:
            result[e_start:e_end] = random.random()
    return result




def ones_on_boundary(discr, tag):
    result = discr.volume_zeros()

    try:
        faces = discr.mesh.tag_to_boundary[tag]
    except KeyError:
        pass
    else:
        for face in faces:
            el, fl = face

            (el_start, el_end), ldis = discr.find_el_data(el.id)
            fl_indices = ldis.face_indices()[fl]

            for i in fl_indices:
                result[el_start+i] = 1

    return result




def ones_on_volume(discr):
    result = discr.volume_zeros()

    from hedge._internal import UniformElementRanges

    for eg in discr.element_groups:
        if isinstance(eg.ranges, UniformElementRanges):
            result[eg.ranges.start:
                    eg.ranges.start+len(eg.ranges)*eg.ranges.el_size] = 1
        else:
            for e_start, e_end in eg.ranges:
                result[e_start:e_end] = 1

    return result




# projection between different discretizations --------------------------------
class Projector:
    def __init__(self, from_discr, to_discr):
        self.from_discr = from_discr
        self.to_discr = to_discr

        self.interp_matrices = []
        for from_eg, to_eg in zip(
                from_discr.element_groups, to_discr.element_groups):
            from_ldis = from_eg.local_discretization
            to_ldis = to_eg.local_discretization

            from_count = from_ldis.node_count()
            to_count = to_ldis.node_count()

            # check that the two element groups have the same members
            for from_el, to_el in zip(from_eg.members, to_eg.members):
                assert from_el is to_el

            from hedge.tools import permutation_matrix

            # assemble the from->to mode permutation matrix, guided by 
            # mode identifiers
            if to_count > from_count:
                to_node_ids_to_idx = dict(
                        (nid, i) for i, nid in 
                        enumerate(to_ldis.generate_mode_identifiers()))

                to_indices = [
                    to_node_ids_to_idx[from_nid]
                    for from_nid in from_ldis.generate_mode_identifiers()
                    ]

                pmat = permutation_matrix(
                    to_indices=to_indices, 
                    h=to_count, w=from_count)
            else:
                from_node_ids_to_idx = dict(
                        (nid, i) for i, nid in 
                        enumerate(from_ldis.generate_mode_identifiers()))

                from_indices = [
                    from_node_ids_to_idx[to_nid]
                    for to_nid in to_ldis.generate_mode_identifiers()
                    ]

                pmat = permutation_matrix(
                    from_indices=from_indices, 
                    h=to_count, w=from_count)

            # build interpolation matrix
            from_matrix = from_ldis.vandermonde()
            to_matrix = to_ldis.vandermonde()

            from hedge.tools import leftsolve
            from numpy import dot
            self.interp_matrices.append(
                    numpy.asarray(
                        leftsolve(from_matrix, dot(to_matrix, pmat)),
                        order="C"))

    def __call__(self, from_vec):
        from hedge._internal import perform_elwise_operator, VectorTarget
        from hedge.tools import log_shape

        ls = log_shape(from_vec)
        result = self.to_discr.volume_zeros(ls, kind="numpy")

        from pytools import indices_in_shape
        for i in indices_in_shape(ls):
            target = VectorTarget(from_vec[i], result[i])

            target.begin(len(self.to_discr), len(self.from_discr))
            for from_eg, to_eg, imat in zip(
                    self.from_discr.element_groups, 
                    self.to_discr.element_groups, 
                    self.interp_matrices):
                perform_elwise_operator(
                        from_eg.ranges, to_eg.ranges, 
                        imat, target)

            target.finalize()

        return result




# filter ----------------------------------------------------------------------
class ExponentialFilterResponseFunction:
    """A typical exponential-falloff mode response filter function.

    See description in Section 5.6.1 of Hesthaven/Warburton.
    """
    def __init__(self, min_amplification=0.1, order=6):
        """Construct the filter function.

        @arg min_amplification: The amplification factor applied to the highest mode.
        @arg order: The order of the filter. This controls how fast (or slowly) the
          C{min_amplification} is reached.

        The amplification factor of the lowest-order (constant) mode is always 1.
        """
        from math import log
        self.alpha = -log(min_amplification)
        self.order = order

    def __call__(self, mode_idx, ldis):
        eta = sum(mode_idx)/ldis.order

        from math import exp
        return exp(-self.alpha * eta**self.order)




class Filter:
    def __init__(self, discr, mode_response_func):
        """Construct a filter.

        @arg discr: The L{Discretization} for which the filter is to be
          constructed.
        @mode_response_func: A function mapping 
          C{(mode_tuple, local_discretization)} to a float indicating the
          factor by which this mode is to be multiplied after filtering.
        """
        self.discr = discr

        self.filter_map = {}

        for eg in discr.element_groups:
            ldis = eg.local_discretization

            node_count = ldis.node_count()

            filter_coeffs = [mode_response_func(mid, ldis)
                for mid in ldis.generate_mode_identifiers()] 

            # build filter matrix
            vdm = ldis.vandermonde()
            from hedge.tools import leftsolve
            from numpy import dot
            mat = numpy.asarray(
                leftsolve(vdm,
                    dot(vdm, numpy.diag(filter_coeffs))),
                order="C")
            self.filter_map[eg] = mat

    def __call__(self, vec):
        from hedge.tools import log_shape

        ls = log_shape(vec)
        result = self.discr.volume_zeros(ls)

        from pytools import indices_in_shape
        for i in indices_in_shape(ls):
            from hedge._internal import perform_elwise_operator, VectorTarget

            target = VectorTarget(vec[i], result[i])

            target.begin(len(self.discr), len(self.discr))
            for eg in self.discr.element_groups:
                perform_elwise_operator(eg.ranges, eg.ranges, 
                        self.filter_map[eg], target)

            target.finalize()

        return result

    def get_filter_matrix(self, el_group):
        return self.filter_map[el_group]<|MERGE_RESOLUTION|>--- conflicted
+++ resolved
@@ -180,10 +180,6 @@
     def all_debug_flags(cls):
         return set([
             "ilist_generation", 
-<<<<<<< HEAD
-            "node_permutation", 
-	    "print_op_code",
-=======
             "node_permutation",
 	    "print_op_code",
             ])
@@ -193,7 +189,6 @@
         return set([
             "ilist_generation", 
             "node_permutation",
->>>>>>> 212be969
             ])
 
     @staticmethod
