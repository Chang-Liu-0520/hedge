--- conflicted
+++ resolved
@@ -93,24 +93,12 @@
         from hedge._internal import get_simplex_map_unit_to_global
         return get_simplex_map_unit_to_global(cls.dimensions, vertices)
 
-<<<<<<< HEAD
-    def contains_point(self, x):
-        tolerance = 1e-8
-        unit_coords = self.inverse_map(x)
-        for xi in unit_coords:
-            if xi < -1.0-tolerance:
-                return False
-        return sum(unit_coords) <= -(self.dimensions-2)+tolerance
-=======
     def contains_point(self, x, thresh=0):
         unit_coords = self.inverse_map(x)
         for xi in unit_coords:
             if xi < -1-thresh:
                 return False
         return sum(unit_coords) <= -(self.dimensions-2)+thresh
->>>>>>> 2193fac1
-
-
 
 
 class Interval(SimplicialElement):
