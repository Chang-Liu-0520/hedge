--- conflicted
+++ resolved
@@ -46,6 +46,11 @@
         QuadratureInteriorFacesGridUpsampler)
 
 to_vol_quad = QuadratureGridUpsampler("gasdyn_vol")
+
+# It is recommended (though not required) that these two
+# remain the same so that they can be computed together
+# by the CUDA backend
+
 to_int_face_quad = QuadratureInteriorFacesGridUpsampler("gasdyn_face")
 to_bdry_quad = QuadratureGridUpsampler("gasdyn_face")
 
@@ -683,7 +688,6 @@
         volq_tau_mat = self.tau(to_vol_quad, state)
         faceq_tau_mat = self.tau(to_int_face_quad, state)
 
-<<<<<<< HEAD
         return join_fields(
                 0, 
                 self.div(
@@ -698,14 +702,6 @@
                     self.div(volq_tau_mat[i], faceq_tau_mat[i])
                     for i in range(self.dimensions)]
                 )
-=======
-        to_vol_quad = QuadratureGridUpsampler("gasdyn_vol")
-        # It is recommended (though not required) that these two
-        # remain the same so that they can be computed together
-        # by the CUDA backend
-        to_int_face_quad = QuadratureInteriorFacesGridUpsampler("gasdyn_face")
-        to_bdry_quad = QuadratureGridUpsampler("gasdyn_face")
->>>>>>> 7caf68ef
 
     # }}}
 
