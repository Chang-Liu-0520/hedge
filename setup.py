--- conflicted
+++ resolved
@@ -128,12 +128,9 @@
                     "hedge.backends.cuda",
                     "hedge.timestep",
                     "hedge.timestep.multirate_ab",
-<<<<<<< HEAD
                     "hedge.mesh",
                     "hedge.discretization",
-=======
                     "hedge.tools",
->>>>>>> 5c2d9f41
                     ],
 
             ext_package="hedge",
